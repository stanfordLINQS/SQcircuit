--- conflicted
+++ resolved
@@ -680,7 +680,6 @@
     def add_index(self, index):
         self.indices.append(index)
 
-<<<<<<< HEAD
     def add_to_k_mat(self, w):
         self.k_mat.append(w)
 
@@ -689,20 +688,6 @@
         k_mat = sqf.remove_dependent_columns(np.array(self.k_mat))
 
         b = np.zeros((1, k_mat.shape[0]))
-=======
-    def add_K1(self, w):
-        self.K1.append(w)
-
-    def get_P(self):
-        K1 = np.array(self.K1)
-        a = np.zeros_like(K1)
-        select = np.sum(K1 != a, axis=0) != 0
-        # eliminate the zero columns
-        K1 = K1[:, select]
-        if K1.shape[0] == K1.shape[1]:
-            K1 = K1[:, 0:-1]
-        b = np.zeros((1, K1.shape[0]))
->>>>>>> 08bfbc6f
         b[0, 0] = 1
         g = np.linalg.inv(np.concatenate((b, k_mat.T), axis=0)) @ b.T
         return g.T
