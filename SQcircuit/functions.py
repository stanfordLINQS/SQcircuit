"""utils.py module with functions implemented in both PyTorch and numpy,
depending on optimization mode."""

from typing import List, Union

import scipy
import torch

import numpy as np
import qutip as qt

from torch import Tensor
from numpy import ndarray
from qutip import Qobj

from SQcircuit.settings import get_optim_mode
import SQcircuit.units as unt


def _vectorize(circuit) -> torch.Tensor:
    """Converts an ordered dictionary of element values for a given circuit
    into Tensor format.
    Parameters
    ----------
        circuit:
            A circuit to vectorize.
    """
    elements = list(circuit.elements.values())[0]
    element_values = [element.get_value() for element in elements]
    element_tensors = torch.stack(element_values)
    return element_tensors


def eigencircuit(circuit, num_eigen):
    """Given a circuit, returns Torch functions that compute the
    concatenated tensor including both eigenvalues and eigenvectors of a circuit.

    Parameters
    ----------
        circuit:
            A circuit for which the eigensystem will be solved.
    """

<<<<<<< HEAD
    class EigenSolver(torch.autograd.Function):
=======
    elements = list(circuit.elements.values())[0]
    initial_element_vals = [element.get_value() for element in elements]

    tensor_list = _vectorize(circuit)

    # TODO: Combine following two methods into one (to avoid calling diag_np twice)
    class EigenvalueSolver(torch.autograd.Function):
>>>>>>> 80248a7c
        @staticmethod
        def forward(ctx, element_tensors):
            # Compute forward pass for eigenvalues
            eigenvalues, eigenvectors = circuit.diag_np(n_eig=num_eigen)
            eigenvalues = [eigenvalue * 2 * np.pi * unt.get_unit_freq() for eigenvalue in eigenvalues]
            eigenvalue_tensors = [torch.as_tensor(eigenvalue) for eigenvalue in eigenvalues]
            eigenvalue_tensor = torch.stack(eigenvalue_tensors)
            eigenvalue_tensor = torch.unsqueeze(eigenvalue_tensor, dim=-1)
            # Compute forward pass for eigenvectors
            eigenvector_tensors = [torch.as_tensor(eigenvector.full()) for eigenvector in eigenvectors]
            eigenvector_tensor = torch.squeeze(torch.stack(eigenvector_tensors))
            return torch.cat([eigenvalue_tensor, eigenvector_tensor], dim=-1)

        @staticmethod
        def backward(ctx, grad_output):
            # Break grad_output into eigenvalue subtensor and eigenvector subtensor
            elements = list(circuit._parameters.keys())
            m, n, l = len(circuit.parameters), num_eigen, (grad_output.shape[1] - 1) # grad_output.shape[1] == n + 1
            grad_output_eigenvalue = grad_output[:, 0]
            grad_output_eigenvector = grad_output[:, 1:]

            partial_omega = torch.zeros([m, n], dtype=float)
            partial_eigenvec = torch.zeros([m, n, l], dtype=torch.complex128)
            for el_idx in range(m):
                for eigen_idx in range(n):
                    # Compute backward pass for eigenvalues
                    partial_omega[el_idx, eigen_idx] = circuit.get_partial_omega(el=elements[el_idx],
                                                                                 m=eigen_idx, subtract_ground=False)
                    # Compute backward pass for eigenvectors
                    partial_tensor = torch.squeeze(
                        torch.as_tensor(circuit.get_partial_vec(el=elements[el_idx], m=eigen_idx).full()))
                    partial_eigenvec[el_idx, eigen_idx, :] = partial_tensor
            eigenvalue_grad = torch.sum(partial_omega * torch.conj(grad_output_eigenvalue), axis=-1)
            eigenvector_grad = torch.sum(partial_eigenvec * torch.conj(grad_output_eigenvector), axis=(-1, -2))
            return torch.real(eigenvalue_grad + eigenvector_grad)

    return EigenSolver

def get_kn_solver(n: int):
    class kn(torch.autograd.Function):
        @staticmethod
        def forward(ctx, x):
            ctx.save_for_backward(x)
            x = numpy(x)
            print("forward")
            return torch.as_tensor(scipy.special.kn(n, x))

        @staticmethod
        def backward(ctx, grad_output):
            print("backward")
            z,  = ctx.saved_tensors
            return grad_output * scipy.special.kvp(n, z)
    return kn

# func_names = ['abs', 'tanh', 'exp', 'sqrt']
#
# func_constructor = """def {0}(x):
#     if flag:
#         return torch.{0}(x)
#     else:
#         return np.{0}(x)"""
#
# for func_name in func_names:
#     exec(func_constructor.format(func_name))


def block_diag(*args: Union[ndarray, Tensor]) -> Union[ndarray, Tensor]:

    if get_optim_mode():
        return torch.block_diag(*args)

    return scipy.linalg.block_diag(*args)


def tensor_product_torch(*args: Tensor) -> Tensor:
    """ Pytorch function similar to ``qutip.tensor``."""
    op_list = args

    out = torch.tensor([])

    for n, op in enumerate(op_list):
        if n == 0:
            out = op
        else:
            out = torch.kron(out, op)

    return out


def tensor_product(*args: Union[Qobj, Tensor]) -> Union[Qobj, Tensor]:

    if get_optim_mode():
        return tensor_product_torch(*args)

    return qt.tensor(*args)


def eye(N: int) -> Union[Qobj, Tensor]:
    """Return identity operator in qutip or torch.

    parameters
    -----------
        N:
            Size of the operator.
    """
    if get_optim_mode():

        return torch.eye(N)

    return qt.qeye(N)


def diag(v):

    if get_optim_mode():
        return torch.diag(v)

    return np.diag(v)


def abs(x):
    if get_optim_mode():
        return torch.abs(x)
    return np.abs(x)


def tanh(x):
    if get_optim_mode():
        return torch.tanh(x)
    return np.tanh(x)


def exp(x):
    if get_optim_mode():
        return torch.exp(x)
    return np.exp(x)


def sqrt(x):
    if get_optim_mode():
        return torch.sqrt(x)
    return np.sqrt(x)


def mat_inv(A):
    if get_optim_mode():
        return torch.linalg.inv(A)
    return np.linalg.inv(A)


def init_sparse(shape):
    if get_optim_mode():
        return torch.sparse_coo_tensor(size=shape, dtype=torch.complex128)
    return qt.Qobj()


def init_op(size):
    if get_optim_mode():
        return torch.zeros(size = size, dtype = torch.complex128)
        # return torch.sparse_coo_tensor(size = size, dtype=torch.complex128)
    return qt.Qobj()


def zeros(shape):
    if get_optim_mode():
        return torch.zeros(shape, dtype=torch.complex128)
    return np.zeros(shape)


def log(x):
    if get_optim_mode():
        return torch.log(x)
    return np.log(x)

def array(object):
    if get_optim_mode():
        return torch.as_tensor(object)
    return np.array(object)


def sum(a):
    if get_optim_mode():
        return torch.sum(a)
    return np.sum(a)


def sinh(x):
    if get_optim_mode():
        return torch.sinh(x)
    return np.sinh(x)

def cosh(x):
    if get_optim_mode():
        return torch.cosh(x)
    return np.cosh(x)

def tanh(x):
    if get_optim_mode():
        return torch.tanh(x)
    return np.tanh(x)


def sort(a):
    if get_optim_mode():
        return torch.sort(a)
    return np.sort(a)


def cast(value, dtype=torch.complex128):
    if get_optim_mode():
        if isinstance(value, qt.Qobj):
            return qobj_to_tensor(value)
        return torch.tensor(
            value,
            requires_grad=True,
            dtype=dtype
        )
    return value


def normal(mean, var):
    if get_optim_mode():
        return torch.normal(mean, var)
    return np.random.normal(mean, var, 1)[0]


def numpy(input):
    if get_optim_mode():
        if isinstance(input, list):
            return [value.detach().numpy() for value in input]
        else:
            return input.detach().numpy()
    return input


def dag(state):
    if get_optim_mode():
        if isinstance(state, np.ndarray) and state.ndim == 1:
            return np.conj(state)
        if isinstance(state, torch.Tensor) and state.dim() == 1:
            return torch.conj(state)
        return torch.conj(torch.transpose(state))
    return state.dag()


def copy(x):
    if get_optim_mode():
        if isinstance(x, qt.Qobj):
            return x.copy()
        return x.clone()
    return x.copy()


def unwrap(x):
    if get_optim_mode():
        return x
    return x.data[0, 0]


def dense(obj):
    if isinstance(obj, qt.Qobj):
        return obj.data.todense()
    if isinstance(obj, torch.Tensor) and obj.layout != torch.strided:
        return obj.to_dense()
    return obj


def mat_mul(A, B):
    if get_optim_mode():
        A = dense(A)
        B = dense(B)
        return torch.matmul(torch.as_tensor(A, dtype=torch.complex128), torch.as_tensor(B, dtype=torch.complex128))
    if isinstance(A, qt.Qobj) and isinstance(B, qt.Qobj):
        return A * B
    return A @ B


# Currently, use dense form as PyTorch doesn't seem to support complex sparse tensors
def qobj_to_tensor(S):
    return torch.as_tensor(S.full(), dtype=torch.complex128)


def mul(S, T):
    if get_optim_mode():
        if isinstance(S, qt.Qobj):
            S = qobj_to_tensor(S)
        if isinstance(T, qt.Qobj):
            T = qobj_to_tensor(T)
        # return torch.sparse.mm(S, T)
        return torch.matmul(S, T)
    return S * T


def qutip(A: Union[Qobj, Tensor], dims=List[list]) -> Qobj:
    if get_optim_mode():
        if isinstance(A, torch.Tensor):
            qobj = qt.Qobj(inpt=A.detach().numpy())
            qobj.dims = dims
            return qobj
        return A
    return A


def mat_to_op(A: Union[ndarray, Tensor]):
    """Change matrix format to ``qutip.Qobj`` operator."""

    if get_optim_mode():

        return A

    return qt.Qobj(A)

def pow(x, a):
    if get_optim_mode():
        return torch.pow(x, a)
    return x**a


'''def sparse_csr_to_tensor(S):
    S = S.tocoo()
    values = S.data
    indices = np.vstack((S.row, S.col))

    i = torch.LongTensor(indices)
    v = torch.as_tensor(values, dtype=torch.complex128)
    shape = S.shape

    return torch.sparse.Tensor(i, v, torch.Size(shape), dtype=torch.complex128)'''

# Perhaps there is a way to do this without converting to dense
# Ex. https://github.com/pytorch/pytorch/pull/57125/commits
'''def sparse_csr_to_tensor(S):
    D = torch.as_tensor(S.todense(), dtype=torch.complex128)
    r = torch.real(D)
    i = torch.imag(D)
    return torch.complex(r, i).to_sparse()'''<|MERGE_RESOLUTION|>--- conflicted
+++ resolved
@@ -41,17 +41,8 @@
             A circuit for which the eigensystem will be solved.
     """
 
-<<<<<<< HEAD
     class EigenSolver(torch.autograd.Function):
-=======
-    elements = list(circuit.elements.values())[0]
-    initial_element_vals = [element.get_value() for element in elements]
-
-    tensor_list = _vectorize(circuit)
-
-    # TODO: Combine following two methods into one (to avoid calling diag_np twice)
-    class EigenvalueSolver(torch.autograd.Function):
->>>>>>> 80248a7c
+
         @staticmethod
         def forward(ctx, element_tensors):
             # Compute forward pass for eigenvalues
