"""utils.py module with functions implemented in both PyTorch and numpy,
depending on optimization mode."""

from typing import List, Union

import scipy
import torch

import numpy as np
import qutip as qt

from torch import Tensor
from numpy import ndarray
from qutip import Qobj

import SQcircuit.units as unt

from SQcircuit.settings import get_optim_mode


def eigencircuit(circuit, n_eig: int):
    """Given a circuit, returns Torch functions that compute the concatenated 
    tensor including both eigenvalues and eigenvectors of a circuit.

    Parameters
    ----------
        circuit:
            A circuit for which the eigensystem will be solved.
        n_eig:
            Number of eigenvalues to output. The lower ``n_eig``, the
                faster ``SQcircuit`` finds the eigenvalues.
    """

    class EigenSolver(torch.autograd.Function):

        @staticmethod
        def forward(ctx, element_tensors):
            # Compute forward pass for eigenvalues
            eigenvalues, eigenvectors = circuit.diag_np(n_eig=n_eig)
            eigenvalues = [eigenvalue * 2 * np.pi * unt.get_unit_freq() for
                           eigenvalue in eigenvalues]
            eigenvalue_tensors = [torch.as_tensor(eigenvalue) for
                                  eigenvalue in eigenvalues]
            eigenvalue_tensor = torch.stack(eigenvalue_tensors)
            eigenvalue_tensor = torch.unsqueeze(eigenvalue_tensor, dim=-1)
            # Compute forward pass for eigenvectors
            eigenvector_tensors = [torch.as_tensor(eigenvector.full()) for
                                   eigenvector in eigenvectors]
            eigenvector_tensor = torch.squeeze(torch.stack(eigenvector_tensors))
            return torch.cat([eigenvalue_tensor, eigenvector_tensor], dim=-1)

        @staticmethod
        def backward(ctx, grad_output):
            # Break grad_output into eigenvalue sub-tensor and eigenvector 
            # sub-tensor
            elements = list(circuit._parameters.keys())
            m, n, l = (
                len(circuit.parameters), 
                n_eig,
                (grad_output.shape[1] - 1),  # grad_output.shape[1] ==  n + 1
            ) 
            grad_output_eigenvalue = grad_output[:, 0]
            grad_output_eigenvector = grad_output[:, 1:]

            partial_omega = torch.zeros([m, n], dtype=float)
            partial_eigenvec = torch.zeros([m, n, l], dtype=torch.complex128)
            for el_idx in range(m):
                for eigen_idx in range(n):
                    # Compute backward pass for eigenvalues
                    partial_omega[
                        el_idx, eigen_idx] = circuit.get_partial_omega(
                        el=elements[el_idx],
                        m=eigen_idx, subtract_ground=False)
                    # Compute backward pass for eigenvectors
                    partial_tensor = torch.squeeze(
                        torch.as_tensor(
                            circuit.get_partial_vec(el=elements[el_idx],
                                                    m=eigen_idx).full()))
                    partial_eigenvec[el_idx, eigen_idx, :] = partial_tensor
            eigenvalue_grad = torch.sum(
                partial_omega * torch.conj(grad_output_eigenvalue), axis=-1)
            eigenvector_grad = torch.sum(
                partial_eigenvec * torch.conj(grad_output_eigenvector),
                axis=(-1, -2))
            return torch.real(eigenvalue_grad + eigenvector_grad)

    return EigenSolver


def get_kn_solver(n: int):
    class kn(torch.autograd.Function):
        @staticmethod
        def forward(ctx, x):
            ctx.save_for_backward(x)
            x = numpy(x)
            return torch.as_tensor(scipy.special.kn(n, x))

        @staticmethod
        def backward(ctx, grad_output):
<<<<<<< HEAD
            z, = ctx.saved_tensors
=======
            z = ctx.saved_tensors
>>>>>>> 5ac9a9ac
            return grad_output * scipy.special.kvp(n, z)

    return kn


# func_names = ['abs', 'tanh', 'exp', 'sqrt']
#
# func_constructor = """def {0}(x):
#     if flag:
#         return torch.{0}(x)
#     else:
#         return np.{0}(x)"""
#
# for func_name in func_names:
#     exec(func_constructor.format(func_name))


def block_diag(*args: Union[ndarray, Tensor]) -> Union[ndarray, Tensor]:
    if get_optim_mode():
        return torch.block_diag(*args)

    return scipy.linalg.block_diag(*args)


def tensor_product_torch(*args: Tensor) -> Tensor:
    """ Pytorch function similar to ``qutip.tensor``."""
    op_list = args

    out = torch.tensor([])

    for n, op in enumerate(op_list):
        if n == 0:
            out = op
        else:
            out = torch.kron(out, op)

    return out


def tensor_product(*args: Union[Qobj, Tensor]) -> Union[Qobj, Tensor]:
    if get_optim_mode():
        return tensor_product_torch(*args)

    return qt.tensor(*args)


def eye(N: int) -> Union[Qobj, Tensor]:
    """Return identity operator in qutip or torch.

    parameters
    -----------
        N:
            Size of the operator.
    """
    if get_optim_mode():
        return torch.eye(N)

    return qt.qeye(N)


def diag(v):
    if get_optim_mode():
        return torch.diag(v)

    return np.diag(v)


def abs(x):
    if get_optim_mode():
        return torch.abs(x)
    return np.abs(x)


def tanh(x):
    if get_optim_mode():
        return torch.tanh(x)
    return np.tanh(x)


def exp(x):
    if get_optim_mode():
        return torch.exp(x)
    return np.exp(x)


def sqrt(x):
    if get_optim_mode():
        return torch.sqrt(x)
    return np.sqrt(x)


def mat_inv(A):
    if get_optim_mode():
        return torch.linalg.inv(A)
    return np.linalg.inv(A)


def init_sparse(shape):
    if get_optim_mode():
        return torch.sparse_coo_tensor(size=shape, dtype=torch.complex128)
    return qt.Qobj()


def init_op(size):
    if get_optim_mode():
        return torch.zeros(size=size, dtype=torch.complex128)
        # return torch.sparse_coo_tensor(size = size, dtype=torch.complex128)
    return qt.Qobj()


def zeros(shape):
    if get_optim_mode():
        return torch.zeros(shape, dtype=torch.complex128)
    return np.zeros(shape)


def log(x):
    if get_optim_mode():
        return torch.log(x)
    return np.log(x)


def array(object):
    if get_optim_mode():
        return torch.as_tensor(object)
    return np.array(object)


def sum(a):
    if get_optim_mode():
        return torch.sum(a)
    return np.sum(a)


def sinh(x):
    if get_optim_mode():
        return torch.sinh(x)
    return np.sinh(x)


def cosh(x):
    if get_optim_mode():
        return torch.cosh(x)
    return np.cosh(x)


def tanh(x):
    if get_optim_mode():
        return torch.tanh(x)
    return np.tanh(x)


def sort(a):
    if get_optim_mode():
        return torch.sort(a)
    return np.sort(a)


def cast(value, dtype=torch.complex128, requires_grad = True):
    if get_optim_mode():
        if isinstance(value, qt.Qobj):
            return qobj_to_tensor(value)
        return torch.tensor(
            value,
            requires_grad=requires_grad,
            dtype=dtype
        )
    return value


def normal(mean, var):
    if get_optim_mode():
        return torch.normal(mean, var)
    return np.random.normal(mean, var, 1)[0]


def numpy(input):
    if get_optim_mode():
        if isinstance(input, list):
            return [value.detach().numpy() for value in input]
        else:
            return input.detach().numpy()
    return input


def dag(state):
    if get_optim_mode():
        if isinstance(state, np.ndarray) and state.ndim == 1:
            return np.conj(state)
        if isinstance(state, torch.Tensor) and state.dim() == 1:
            return torch.conj(state)
        return torch.conj(torch.transpose(state))
    return state.dag()


def copy(x):
    if get_optim_mode():
        if isinstance(x, qt.Qobj):
            return x.copy()
        return x.clone()
    return x.copy()


def unwrap(x):
    if get_optim_mode():
        return x
    return x.data[0, 0]


def dense(obj):
    if isinstance(obj, qt.Qobj):
        return obj.data.todense()
    if isinstance(obj, torch.Tensor) and obj.layout != torch.strided:
        return obj.to_dense()
    return obj


def mat_mul(A, B):
    if get_optim_mode():
        A = dense(A)
        B = dense(B)
        return torch.matmul(torch.as_tensor(A, dtype=torch.complex128),
                            torch.as_tensor(B, dtype=torch.complex128))
    if isinstance(A, qt.Qobj) and isinstance(B, qt.Qobj):
        return A * B
    return A @ B


# Currently, use dense form as PyTorch doesn't seem to support complex 
# sparse tensors
def qobj_to_tensor(S):
    return torch.as_tensor(S.full(), dtype=torch.complex128)


def mul(S, T):
    if get_optim_mode():
        if isinstance(S, qt.Qobj):
            S = qobj_to_tensor(S)
        if isinstance(T, qt.Qobj):
            T = qobj_to_tensor(T)
        # return torch.sparse.mm(S, T)
        return torch.matmul(S, T)
    return S * T


def qutip(A: Union[Qobj, Tensor], dims=List[list]) -> Qobj:
    if get_optim_mode():
        if isinstance(A, torch.Tensor):
            qobj = qt.Qobj(inpt=A.detach().numpy())
            qobj.dims = dims
            return qobj
        return A
    return A


def mat_to_op(A: Union[ndarray, Tensor]):
    """Change matrix format to ``qutip.Qobj`` operator."""

    if get_optim_mode():
        return A

    return qt.Qobj(A)


def pow(x, a):
    if get_optim_mode():
        return torch.pow(x, a)
    return x ** a

def maximum(a, b):
    if get_optim_mode():
        return torch.maximum(a, b)
    return np.maximum(a, b)

'''def sparse_csr_to_tensor(S):
    S = S.tocoo()
    values = S.data
    indices = np.vstack((S.row, S.col))

    i = torch.LongTensor(indices)
    v = torch.as_tensor(values, dtype=torch.complex128)
    shape = S.shape

    return torch.sparse.Tensor(i, v, torch.Size(shape), dtype=torch.complex128)'''

# Perhaps there is a way to do this without converting to dense
# Ex. https://github.com/pytorch/pytorch/pull/57125/commits
'''def sparse_csr_to_tensor(S):
    D = torch.as_tensor(S.todense(), dtype=torch.complex128)
    r = torch.real(D)
    i = torch.imag(D)
    return torch.complex(r, i).to_sparse()'''<|MERGE_RESOLUTION|>--- conflicted
+++ resolved
@@ -97,11 +97,7 @@
 
         @staticmethod
         def backward(ctx, grad_output):
-<<<<<<< HEAD
             z, = ctx.saved_tensors
-=======
-            z = ctx.saved_tensors
->>>>>>> 5ac9a9ac
             return grad_output * scipy.special.kvp(n, z)
 
     return kn
