--- conflicted
+++ resolved
@@ -19,46 +19,10 @@
 # Mathematical functions
 ###############################################################################
 
-<<<<<<< HEAD
 def abs(x):
     if isinstance(x, Tensor):
         return torch.abs(x)
     return np.abs(x)
-=======
-def remove_zero_columns(matrix):
-    """Removes columns from the matrix that contain only zero values."""
-
-    # Identify columns that are not all zeros
-    non_zero_columns = np.any(matrix != 0, axis=0)
-
-    # Filter the matrix to keep only non-zero columns
-    filtered_matrix = matrix[:, non_zero_columns]
-
-    return filtered_matrix
-
-
-def remove_dependent_columns(matrix, tol=1e-5):
-    """Remove dependent columns from the given matrix."""
-
-    # first remove the zero columns from the matrix
-    no_zero_col_matrix = remove_zero_columns(matrix)
-
-    # Perform SVD
-    _, s, _ = np.linalg.svd(no_zero_col_matrix)
-
-    # Identify columns with singular values above tolerance
-    independent_columns = np.where(np.abs(s) > tol)[0]
-
-    # Reconstruct matrix with only independent columns
-    reduced_matrix = no_zero_col_matrix[:, independent_columns]
-
-    return reduced_matrix
-
-
-def block_diag(*args: Union[ndarray, Tensor]) -> Union[ndarray, Tensor]:
-    if get_optim_mode():
-        return torch.block_diag(*args)
->>>>>>> 36f0829d
 
 
 def cosh(x):
@@ -336,18 +300,40 @@
         state1 = torch.unsqueeze(state1, 1)
         state2 = torch.unsqueeze(state2, 1)
 
-<<<<<<< HEAD
     # torch.sparse.mm requires sparse in first arg, dense in second
     A = mat_mul(op, state2)
     B = mat_mul(dag(state1), A)
     return unwrap(B)
-=======
-    indices_tensor = torch.LongTensor(indices)
-    values_tensor = torch.tensor(values, dtype=dtype)
-    coo_tensor = torch.sparse_coo_tensor(
-        indices_tensor, values_tensor, torch.Size(shape), dtype=dtype
-    )
->>>>>>> 36f0829d
+
+
+def remove_zero_columns(matrix):
+    """Removes columns from the matrix that contain only zero values."""
+
+    # Identify columns that are not all zeros
+    non_zero_columns = np.any(matrix != 0, axis=0)
+
+    # Filter the matrix to keep only non-zero columns
+    filtered_matrix = matrix[:, non_zero_columns]
+
+    return filtered_matrix
+
+
+def remove_dependent_columns(matrix, tol=1e-5):
+    """Remove dependent columns from the given matrix."""
+
+    # first remove the zero columns from the matrix
+    no_zero_col_matrix = remove_zero_columns(matrix)
+
+    # Perform SVD
+    _, s, _ = np.linalg.svd(no_zero_col_matrix)
+
+    # Identify columns with singular values above tolerance
+    independent_columns = np.where(np.abs(s) > tol)[0]
+
+    # Reconstruct matrix with only independent columns
+    reduced_matrix = no_zero_col_matrix[:, independent_columns]
+
+    return reduced_matrix
 
 
 def sort(a):
@@ -356,35 +342,9 @@
     return np.sort(a)
 
 
-<<<<<<< HEAD
 ###############################################################################
 # Type-casting
 ###############################################################################
-=======
-def qutip(A: Union[Qobj, Tensor], dims=List[list]) -> Qobj:
-    if get_optim_mode():
-        if isinstance(A, torch.Tensor):
-            if A.is_sparse:
-                input = A.detach().coalesce()
-                indices = input.indices().numpy()
-                row_indices = indices[0, :]
-                col_indices = indices[1, :]
-                values = input.values().numpy()
-                shape = tuple(input.shape)
-                coo_sparse = scipy.sparse.coo_matrix(
-                    (values, (row_indices, col_indices)), shape=shape
-                )
-                csr_sparse = coo_sparse.tocsr()
-                qobj = qt.Qobj(inpt=csr_sparse)
-                qobj.dims = dims
-                return qobj
-
-            qobj = qt.Qobj(inpt=A.detach().numpy())
-            qobj.dims = dims
-            return qobj
-        return A
-    return A
->>>>>>> 36f0829d
 
 def array(object):
     if get_optim_mode():
