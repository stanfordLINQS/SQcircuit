--- conflicted
+++ resolved
@@ -2116,12 +2116,6 @@
                 the first tuple element is the value to update with, and the
                 second is the unit corresponding to that value.
         """
-<<<<<<< HEAD
-=======
-
-        error = "Length of elements and values/units arrays must match."
-        assert len(elements) == len(values_units), error
->>>>>>> 092c8789
         for idx in range(len(elements)):
             self._update_element(
                 elements[idx],
