"""circuit.py contains the classes for the circuit and their properties
"""

from collections import OrderedDict
from copy import copy, deepcopy

from typing import Dict, Tuple, List, Sequence, Optional, Union
from collections import defaultdict

import math
import numpy as np
import qutip as qt
import scipy.special
import scipy.sparse
import torch

import mpmath
from numpy import ndarray
from qutip.qobj import Qobj
from scipy.linalg import sqrtm, block_diag
from scipy.special import eval_hermite, eval_hermitenorm, hyperu

from torch import Tensor

import SQcircuit.units as unt
import SQcircuit.functions as sqf
import SQcircuit.torch_extensions as sqtorch

from SQcircuit.elements import (
    Element,
    Capacitor,
    Inductor,
    Junction,
    Loop,
    Charge
)
from SQcircuit.texts import HamilTxt, is_notebook
import SQcircuit.symbolic as symbolic
from SQcircuit.noise import ENV
from SQcircuit.settings import ACC, get_optim_mode
from SQcircuit.logs import raise_optim_error_if_needed, raise_value_out_of_bounds_warning


class CircuitEdge:
    """Class that contains the properties of an edge in the circuit.

    Parameters
    ----------
        circ:
            Circuit that edge is part of.
        edge:
            The tuple represent the edge in the circuit.
        edge_elems:
            The list of the elements at that edge.
        edge_idx:
            Index of the edge.
        n_node:
            Number of nodes.
    """

    def __init__(
        self,
        circ: "Circuit",
        edge: Tuple[int, int],
    ) -> None:

        self.circ = circ
        self.edge = edge

        self.w = self._set_w_at_edge()
        self.mat_rep = self._set_matrix_rep()

        self.edge_elems_by_type = {
            Capacitor: [],
            Inductor: [],
            Junction: []
        }

        # check if edge is processed
        self.processed = False

    def _set_w_at_edge(self) -> list:
        """Get the w_k vector as list at the edge."""

        # i1 and i2 are the nodes of the edge
        i1, i2 = self.edge

        w = (self.circ.n + 1) * [0]

        if i1 == 0 or i2 == 0:
            w[i1 + i2] += 1
        else:
            w[i1] += 1
            w[i2] -= 1

        return w[1:]

    def _set_matrix_rep(self) -> ndarray:
        """Special form of matrix representation for an edge of a graph.
        This helps to construct the capacitance and susceptance matrices.
        """

        A = np.zeros((self.circ.n, self.circ.n))

        if 0 in self.edge:
            i = self.edge[0] + self.edge[1] - 1
            A[i, i] = 1
        else:
            i = self.edge[0] - 1
            j = self.edge[1] - 1

            A[i, i] = 1
            A[j, j] = 1
            A[i, j] = -1
            A[j, i] = -1

        return A

    def update_circuit_loop_from_element(
        self,
        el: Union[Inductor, Junction],
        B_idx: int,
    ) -> None:
        """Update loop properties related to circuit from element in the edge
        with its inductive index (B_idx).

        Parameters
        ----------
            el:
                Inductive element.
            B_idx:
                Inductive index.
        """

        for loop in el.loops:
            self.circ.add_loop(loop)
            loop.add_index(B_idx)
            loop.addK1(self.w)

            if get_optim_mode():
                self.circ.add_to_parameters(loop)

    def process_edge_and_update_circ(
        self,
        B_idx: int,
        W_idx: int,
        K1: list,
        c_edge_mat: list,
    ) -> Tuple[int, list, list]:
        """Process the edge and update the related circuit properties.

        Parameters
        ----------
            B_idx:
                Point to each row of B matrix of the circuit.
            W_idx:
                Point to each row of W matrix of the circuit.
            K1:
                Matrix related to loop calculation
            c_edge_mat:
                edge capacitance matrix
        """

        for el in self.circ.elements[self.edge]:

            self.edge_elems_by_type[el.type].append(el)

            # Case of inductive element
            if hasattr(el, "loops"):

                self.edge_elems_by_type[Capacitor].append(el.cap)

                if get_optim_mode():
                    self.circ.add_to_parameters(el.cap)
                    if hasattr(el.cap, "partial_mat"):
                        self.circ.partial_mats[el.cap] += el.cap.partial_mat(self.mat_rep)

                self.circ.elem_keys[el.type].append(
                    el.get_key(self.edge, B_idx, W_idx)
                )

                self.update_circuit_loop_from_element(el, B_idx)

                B_idx += 1

                K1.append(self.w)

                c_edge_mat.append(
                    el.get_cap_for_flux_dist(self.circ.flux_dist)
                )

            # Case of L and C
            if hasattr(el, "partial_mat"):

                self.circ.partial_mats[el] += el.partial_mat(self.mat_rep)

            if get_optim_mode():

                self.circ.add_to_parameters(el)

        self.processed = True

        return B_idx, K1, c_edge_mat

    def _check_if_edge_is_processed(self) -> None:

        assert self.processed, "Edge is not processed yet!"

    def get_eff_cap_value(self) -> float:
        """Return effective capacitor value of the edge."""

        self._check_if_edge_is_processed()

        return sum(list(map(
            lambda c: c.get_value(),
            self.edge_elems_by_type[Capacitor]
        )))

    def get_eff_ind_value(self) -> float:
        """Return effective inductor value of the edge."""

        self._check_if_edge_is_processed()

        return sum(list(map(
            lambda l: 1/l.get_value(),
            self.edge_elems_by_type[Inductor]
        )))

    def is_JJ_in_this_edge(self) -> bool:
        """Check if the edge contains any JJ."""

        self._check_if_edge_is_processed()

        return len(self.edge_elems_by_type[Junction]) != 0

    def is_JJ_without_ind(self) -> bool:
        """Check if the edge only has JJ and no inductor."""

        self._check_if_edge_is_processed()

        flag = (
            len(self.edge_elems_by_type[Junction]) != 0
            and len(self.edge_elems_by_type[Inductor]) == 0
        )

        return flag


class Circuit:
    """Class that contains the circuit properties and uses the theory discussed
    in the original paper of the SQcircuit to calculate:

        * Eigenvalues and eigenvectors
        * Phase coordinate representation of eigenvectors
        * Coupling operators
        * Matrix elements
        * Decoherence rates
        * Robustness analysis

    Parameters
    ----------
        elements:
            A dictionary that contains the circuit's elements at each branch
            of the circuit.
        random:
            If `True`, each element of the circuit is a random number due to
            fabrication error. This is necessary for robustness analysis.
        flux_dist:
            Provide the method of distributing the external fluxes. If
            ``flux_dist`` is ``"all"``, SQcircuit assign the external fluxes
            based on the capacitor of each inductive element (This option is
            necessary for time-dependent external fluxes). If ``flux_dist`` is
            ``"inductor"`` SQcircuit finds the external flux distribution by
            assuming the capacitor of the inductors are much smaller than the
            junction capacitors, If ``flux_dist`` is ``"junction"`` it is the
            other way around.
    """

    def __init__(
        self,
        elements: Dict[Tuple[int, int], List[Element]],
        flux_dist: str = 'junctions',
        random: bool = False
    ) -> None:

        #######################################################################
        # General circuit attributes
        #######################################################################

        self.elements = OrderedDict(
            [(key, elements[key]) for key in elements.keys()]
        )

        error = ("flux_dist option must be either \"junctions\", "
                 "\"inductors\", or \"all\"")
        assert flux_dist in ["junctions", "inductors", "all"], error
        self.flux_dist = flux_dist

        self.random = random

        # circuit inductive loops
        self.loops: List[Loop] = []

        # number of nodes without ground
        self.n: int = max(max(self.elements))

        # number of branches that contain JJ without parallel inductor.
        self.countJJnoInd: int = 0

        self.elem_keys = {
            # inductor element keys: (edge, el, B_idx) B_idx point to
            # each row of B matrix (external flux distribution of that element)
            Inductor: [],
            # junction element keys: (edge, el, B_idx, W_idx) B_idx point to
            # each row of B matrix (external flux distribution of that element)
            # and W_idx point to each row of W matrix
            Junction: [],
        }

        # contains the parameters that we want to optimize.
        self._parameters: OrderedDict[Tuple[Element, Tensor]] = OrderedDict()

        #######################################################################
        # Transformation related attributes
        #######################################################################

        # get the capacitance matrix, sudo-inductance matrix, W matrix,
        # and B matrix (loop distribution over inductive elements)
        self.C, self.L, self.W, self.B = self._get_LCWB()

        # initialize the transformation matrices for charge and flux operators.
        self.R, self.S = np.eye(self.n), np.eye(self.n)

        # initialize transformed susceptance, inverse capacitance,
        # and W matrices.
        self.cInvTrans, self.lTrans, self.wTrans = (
            np.linalg.inv(sqf.numpy(self.C)),
            sqf.numpy(self.L).copy(),
            self.W.copy()
        )

        # natural angular frequencies of the circuit for each mode as a numpy
        # array (zero for charge modes)
        self.omega = np.zeros(self.n)

        # transform the Hamiltonian of the circuit
        self._transform_hamil()

        # charge islands of the circuit
        self.charge_islands = {
            i: Charge() for i in range(self.n) if
            self._is_charge_mode(i)
        }

        #######################################################################
        # Operator and diagonalization related attributes
        #######################################################################

        # truncation numbers for each mode
        self.m = []
        # squeezed truncation numbers (eliminating the modes with truncation
        # number equals 1)
        self.ms = []

        self._memory_ops: Dict[str, Union[List[Qobj],
                                          List[List[Qobj]], dict]] = {
            "Q": [],  # list of charge operators (normalized by 1/sqrt(hbar))
            "QQ": [[]],  # list of charge times charge operators
            "phi": [],  # list of flux operators (normalized by 1/sqrt(hbar))
            "N": [],  # list of number operators
            "exp": [],  # List of exponential operators
            "root_exp": [],  # List of square root of exponential operators
            "cos": {},  # List of cosine operators
            "sin": {},  # List of sine operators
            "sin_half": {},  # list of sin(phi/2)
            "ind_hamil": {},  # list of w^T*phi that appears in Hamiltonian
        }

        # TODO: fix typing; add comments etc.
        self.descrip_vars : Dict[str, Union[List[float], np.ndarray]] = {
            "omega": [], 
            "phi_zp": [], 
            "ng": [],
            "EC": None,
            "EJ" : None
        }

        # LC part of the Hamiltonian
        self._LC_hamil = qt.Qobj()

        # eigenvalues of the circuit
        self._efreqs = sqf.array([])
        # eigenvectors of the circuit
        self._evecs = []

        # Toggle whether we need to copy all elements (namely the
        # _memory_ops and _LC_hamil)
        self._toggle_fullcopy = True

    def __getstate__(self):
        attrs = self.__dict__
        # type_attrs = type(self).__dict__

        # Attributes that we are avoiding to store for reducing the size of
        # the saved file( Qutip objects and Quantum operators usually).
        if self._toggle_fullcopy:
            avoid_attrs = []
        else:
            avoid_attrs = ["_memory_ops", "_LC_hamil"]

        self_dict = {k: attrs[k] for k in attrs if k not in avoid_attrs}

        return self_dict

    def __setstate__(self, state):
        self.__dict__ = state

    def copy_from_elements(self):
        new_circuit = Circuit(self.elements)
        new_circuit.set_trunc_nums(self.m)
        # new_circuit.update()
        return new_circuit

    def safecopy(self, save_eigs=False):
        # Instantiate new container
        new_circuit = copy(self)

        # Explicitly copy all elements to new circuit, in particular those with
        # non-leaf `.internal_value`s ((these don't implement a `._deepcopy__`
        # method)
        if get_optim_mode():
            new_circuit.C = new_circuit.C.detach()
            new_circuit.L = new_circuit.L.detach()

            new_loops: List[Loop] = []
            replacement_dict: Dict[Union[Loop, Element], Union[Loop, Element]] = {}
            for loop in self.loops:
                new_loop = copy(loop)
                new_loop.internal_value = loop.internal_value.detach().clone()
                new_loops.append(new_loop)
                replacement_dict[loop] = new_loop
            new_circuit.loops = new_loops

            new_elements = defaultdict(list)
            for edge in self.elements:
                for el in self.elements[edge]:
                    new_el = copy(el)
                    new_el.internal_value = el.internal_value.detach().clone()
                    if hasattr(el, 'loop'):
                        new_el.loop = replacement_dict[el.loop]
                    new_elements[edge].append(new_el)

                    replacement_dict[el] = new_el
            new_circuit.elements = new_elements

            new_circuit._parameters = OrderedDict()
            for el in self._parameters:
                new_el = replacement_dict[el]
                new_circuit._parameters[new_el] = new_el.internal_value

            # Need to fix everything that uses an element as dictionary key
            new_circuit.elem_keys = {
                Inductor: [],
                Junction: [],
            }
            for edge, el, B_idx, W_idx in self.elem_keys[Junction]:
                new_el = replacement_dict[el]
                new_circuit.elem_keys[Junction].append((edge, new_el, B_idx, W_idx))
            for edge, el, B_idx in self.elem_keys[Inductor]:
                new_el = replacement_dict[el]
                new_circuit.elem_keys[Inductor].append((edge, new_el, B_idx))

            new_circuit.partial_mats = defaultdict(lambda: 0)
            for el, partial_mat in self.partial_mats.items():
                try:
                    new_circuit.partial_mats[replacement_dict[el]] = partial_mat
                except KeyError:
                    new_circuit.partial_mats[el] = partial_mat

            new_circuit._memory_ops = dict()
            problem_types = ['cos', 'sin', 'sin_half', 'ind_hamil']
            for op_type in self._memory_ops:
                if op_type not in problem_types:
                    new_circuit._memory_ops[op_type] = self._memory_ops[op_type]
                else:
                    new_circuit._memory_ops[op_type] = dict()
                    for el, B_idx in self._memory_ops[op_type].keys():
                        new_circuit._memory_ops[op_type][(replacement_dict[el], B_idx)] = self._memory_ops[op_type][(el, B_idx)]

        # Remove old eigen(freq/vector)s
        if save_eigs:
            new_circuit._efreqs = self._efreqs.detach().clone()
            new_circuit._evecs = self._evecs.detach().clone()
        else:
            new_circuit._efreqs = sqf.array([])
            new_circuit._evecs = []

        # Deepcopy the whole thing
        return deepcopy(new_circuit)

    def picklecopy(self):
       # Instantiate new container
        new_circuit = copy(self)

        # Explicitly copy any non-leaf tensors
        # (these don't implement a __deepcopy__ method)
        if get_optim_mode():
            new_circuit.C = new_circuit.C.detach()
            new_circuit.L = new_circuit.L.detach()
            new_circuit._efreqs = new_circuit._efreqs.detach()
            new_circuit._evecs = new_circuit._efreqs.detach()

        # Remove large objects
        # del new_circuit._memory_ops
        # del new_circuit._LC_hamil
        new_circuit._toggle_fullcopy = False

        return deepcopy(new_circuit)

    @property
    def efreqs(self):

        assert len(self._efreqs) != 0, "Please diagonalize the circuit first."

        return self._efreqs / (2 * np.pi * unt.get_unit_freq())

    @property
    def evecs(self):
        return self._evecs

    @property
    def parameters(self):
        raise_optim_error_if_needed()

        return list(self._parameters.values())

    @parameters.setter
    def parameters(self, new_params: Tensor):
        for i, element in enumerate(self._parameters.keys()):
            element.internal_value = new_params[i].clone().detach().requires_grad_(True)

        self.update()

    @property
    def parameters_grad(self) -> Union[List[Optional[Tensor]], Tensor]:
        raise_optim_error_if_needed()

        grad_list = []
        for val in self.parameters:
            grad_list.append(val.grad)

        if None in grad_list:
            return grad_list

        return torch.stack(grad_list).detach().clone()

    @property
    def parameters_dict(self) ->  OrderedDict[Tuple[Element, Tensor]]:
        return self._parameters

    def zero_parameters_grad(self) -> None:
        raise_optim_error_if_needed()

        for val in self.parameters:
            val.grad=None

    def add_to_parameters(self, el: Element) -> None:
        """Add elements with ``requires_grad=True`` to parameters.
        """

        if el.requires_grad and el not in self._parameters:
            self._parameters[el] = el.internal_value

    def add_loop(self, loop: Loop) -> None:
        """Add loop to the circuit loops.
        """
        if loop not in self.loops:
            loop.reset()
            self.loops.append(loop)

    def _get_LCWB(self) -> Tuple[ndarray, ndarray, ndarray, ndarray]:
        """Calculate the capacitance matrix, sustenance matrix, W matrix,
        and the flux distribution over inductive elements B matrix.
        """

        cMat = sqf.zeros((self.n, self.n), dtype=torch.float64)
        lMat = sqf.zeros((self.n, self.n), dtype=torch.float64)
        wMat = []
        bMat = sqf.array([])

        self.partial_mats = defaultdict(lambda: 0)

        # point to each row of B matrix (external flux distribution of that
        # element) or count the number of inductive elements.
        B_idx = 0

        # W_idx point to each row of W matrix for junctions or count the
        # number of edges contain JJ
        W_idx = 0

        # number of branches that contain JJ without parallel inductor.
        countJJnoInd = 0

        # K1 is a matrix that transfer node coordinates to edge phase drop
        # for inductive elements
        K1 = []

        # capacitor at each inductive elements
        c_edge_mat = []

        for edge in self.elements.keys():

            circ_edge = CircuitEdge(self, edge)

            B_idx, K1, c_edge_mat = circ_edge.process_edge_and_update_circ(
                B_idx,
                W_idx,
                K1,
                c_edge_mat
            )

            if circ_edge.is_JJ_without_ind():
                countJJnoInd += 1

            cMat += sqf.array(circ_edge.get_eff_cap_value()) * sqf.array(
                circ_edge.mat_rep)

            lMat += sqf.array(circ_edge.get_eff_ind_value()) * sqf.array(
                circ_edge.mat_rep)

            if circ_edge.is_JJ_in_this_edge():
                wMat.append(circ_edge.w)
                W_idx += 1

        wMat = np.array(wMat)

        try:
            K1 = np.array(K1)
            a = np.zeros_like(K1)
            select = np.sum(K1 != a, axis=0) != 0
            # eliminate the zero columns
            K1 = K1[:, select]
            if K1.shape[0] == K1.shape[1]:
                K1 = K1[:, 0:-1]

            X = K1.T @ np.diag(sqf.numpy(c_edge_mat))
            for loop in self.loops:
                p = np.zeros((1, B_idx))
                p[0, loop.indices] = loop.getP()
                X = np.concatenate((X, p), axis=0)

            # number of inductive loops of the circuit
            n_loops = len(self.loops)

            if n_loops != 0:
                Y = np.concatenate((np.zeros((B_idx - n_loops, n_loops)),
                                    np.eye(n_loops)), axis=0)
                bMat = np.linalg.inv(X) @ Y
                bMat = np.around(bMat, 5)

        except ValueError:

            print("The edge list does not specify a connected graph or "
                  "all inductive loops of the circuit are not specified.")

        self.countJJnoInd = countJJnoInd

        return cMat, lMat, wMat, bMat

    def _is_charge_mode(self, i: int) -> bool:
        """Check if the mode is a charge mode.

        Parameters
        ----------
            i:
                index of the mode. (starts from zero for the first mode)
        """

        return self.omega[i] == 0

    def _apply_transformation(self, S: ndarray, R: ndarray) -> None:
        """Apply S and R transformation on transformed C, L, and W matrix.

        Parameters
        ----------
            S:
                Transformation matrices related to flux operators.
            R:
                Transformation matrices related to charge operators.
        """

        self.cInvTrans = R.T @ self.cInvTrans @ R
        self.lTrans = S.T @ self.lTrans @ S

        if len(self.W) != 0:
            self.wTrans = self.wTrans @ S

        self.S = self.S @ S
        self.R = self.R @ R

    def _get_and_apply_transformation_1(self) -> Tuple[ndarray, ndarray]:
        """Get and apply Second transformation of the coordinates that
        simultaneously diagonalizes the capacitance and susceptance matrices.
        """

        cMatRoot = sqrtm(sqf.numpy(self.C))
        cMatRootInv = np.linalg.inv(cMatRoot)
        lMatRoot = sqrtm(sqf.numpy(self.L))

        V, D, U = np.linalg.svd(lMatRoot @ cMatRootInv)

        # the case that there is not any inductor in the circuit
        if np.max(D) == 0:
            D = np.diag(np.eye(self.n))
            singLoc = list(range(0, self.n))
        else:
            # find the number of singularity in the circuit

            lEig, _ = np.linalg.eig(sqf.numpy(self.L))
            numSing = len(lEig[lEig / np.max(lEig) < ACC["sing_mode_detect"]])
            singLoc = list(range(self.n - numSing, self.n))
            D[singLoc] = np.max(D)

        # build S1 and R1 matrix
        S1 = cMatRootInv @ U.T @ np.diag(np.sqrt(D))
        R1 = np.linalg.inv(S1).T

        self._apply_transformation(S1, R1)

        self.lTrans[singLoc, singLoc] = 0

        return S1, R1

    @staticmethod
    def _independent_rows(A: ndarray) -> Tuple[List[int], List[ndarray]]:
        """Use Gram–Schmidt to find the linear independent rows of matrix A
        and return the list of row indices of A and list of the rows.

        Parameters
        ----------
            A:
                ``Numpy.ndarray`` matrix that we try to find its independent
                rows.
        """

        # normalize the row of matrix A
        A_norm = A / np.linalg.norm(A, axis=1).reshape(A.shape[0], 1)

        # Get the row of each A that has the highest norm in descending order.
        # This is important for the case of JJ capacitively coupled to JL.
        sorted_index = np.argsort(-np.linalg.norm(A, axis=1))

        basis = []
        idx_list = []

        for i in sorted_index:
            a = A_norm[i, :]
            a_prime = a - sum([np.dot(a, e) * e for e in basis])
            if (np.abs(a_prime) > ACC["Gram–Schmidt"]).any():
                idx_list.append(i)
                basis.append(a_prime / np.linalg.norm(a_prime))

        return idx_list, basis

    def _round_to_zero_one(self, W: ndarray) -> ndarray:
        """Round the charge mode elements of W or transformed W matrix that
        are close to 0, -1, and 1 to the exact value of 0, -1, and 1
        respectively.

        Parameters
        ----------
            W:
                ``Numpy.ndarray`` that can be either W or transformed W matrix.
        """

        rounded_W = W.copy()

        if self.countJJnoInd == 0:
            rounded_W[:, self.omega == 0] = 0

        charge_only_W = rounded_W[:, self.omega == 0]

        charge_only_W[np.abs(charge_only_W) < ACC["Gram–Schmidt"]] = 0
        charge_only_W[np.abs(charge_only_W - 1) < ACC["Gram–Schmidt"]] = 1
        charge_only_W[np.abs(charge_only_W + 1) < ACC["Gram–Schmidt"]] = -1

        rounded_W[:, self.omega == 0] = charge_only_W

        return rounded_W

    def _is_junction_in_circuit(self) -> bool:
        """Check if there is any Josephson junction in the circuit."""

        return len(self.W) != 0

    def _get_and_apply_transformation_2(self) -> Tuple[ndarray, ndarray]:
        """ Get and apply Second transformation of the coordinates that
        transforms the subspace of the charge operators in order to have the
        reciprocal primitive vectors in Cartesian direction.
        """

        if len(self.W) != 0:
            # get the charge basis part of the wTrans matrix
            wQ = self.wTrans[:, self.omega == 0].copy()
            # number of operators represented in charge bases
            nq = wQ.shape[1]
        else:
            nq = 0
            wQ = np.array([])

        # if we need to represent an operator in charge basis
        if nq != 0 and self.countJJnoInd != 0:

            # list of indices of w vectors that are independent
            indList = []

            X = []
            # use Gram–Schmidt to find the linear independent rows of
            # normalized wQ (wQ_norm)
            basis = []

            while len(basis) != nq:
                if len(basis) == 0:
                    indList, basis = self._independent_rows(wQ)
                else:
                    # to complete the basis
                    X = list(np.random.randn(nq - len(basis), nq))
                    basisComplete = np.array(basis + X)
                    _, basis = self._independent_rows(basisComplete)

            # the second S and R matrix are:
            F = np.array(list(wQ[indList, :]) + X)
            S2 = block_diag(np.eye(self.n - nq), np.linalg.inv(F))

            R2 = np.linalg.inv(S2.T)

        else:
            S2 = np.eye(self.n, self.n)
            R2 = S2

        if self._is_Gram_Schmidt_successful(S2):

            self._apply_transformation(S2, R2)

            self.wTrans = self._round_to_zero_one(self.wTrans)

            return S2, R2

        else:
            print("Gram_Schmidt process failed. Retrying...")

            return self._get_and_apply_transformation_2()

    def _is_Gram_Schmidt_successful(self, S) -> bool:
        """Check if the Gram_Schmidt process has the sufficient accuracy.

        Parameters
        ----------
            S:
                Transformation matrices related to flux operators.
        """

        is_successful = True

        # absolute value of the current wTrans
        cur_wTrans = self.wTrans @ S

        cur_wTrans = self._round_to_zero_one(cur_wTrans)

        for j in range(self.n):
            if self._is_charge_mode(j):
                for abs_w in np.abs(cur_wTrans[:, j]):
                    if abs_w != 0 and abs_w != 1:
                        is_successful = False

        return is_successful

    def _get_and_apply_transformation_3(self) -> Tuple[ndarray, ndarray]:
        """ Get and apply Third transformation of the coordinates that scales
        the modes.
        """

        S3 = np.eye(self.n)

        for j in range(self.n):

            if self._is_charge_mode(j):
                # already scaled by second transformation
                continue

            # for harmonic modes
            elif self._is_junction_in_circuit():

                # note: alpha here is absolute value of alpha (alpha is pure
                # imaginary)
                # get alpha for j-th mode
                jth_alphas = np.abs(self.alpha(range(self.wTrans.shape[0]), j))
                self.wTrans[:, j][jth_alphas < ACC["har_mode_elim"]] = 0

                if np.max(jth_alphas) > ACC["har_mode_elim"]:
                    # find the coefficient in wTrans for j-th mode that
                    # has maximum alpha
                    s = np.abs(self.wTrans[np.argmax(jth_alphas), j])
                    S3[j, j] = 1 / s
                else:
                    # scale the uncoupled mode
                    s = np.max(np.abs(self.S[:, j]))
                    S3[j, j] = 1 / s

            else:
                # scale the uncoupled mode
                s = np.max(np.abs(self.S[:, j]))
                S3[j, j] = 1 / s

        R3 = np.linalg.inv(S3.T)

        self._apply_transformation(S3, R3)

        return S3, R3

    def _transform_hamil(self):
        """transform the Hamiltonian of the circuit that can be expressed
        in charge and Fock bases
        """

        # get the first transformation
        self.S1, self.R1 = self._get_and_apply_transformation_1()

        # natural frequencies of the circuit(zero for modes in charge basis)
        self.omega = np.sqrt(np.diag(self.cInvTrans) * np.diag(self.lTrans))

        if self._is_junction_in_circuit():
            # get the second transformation
            self.S2, self.R2 = self._get_and_apply_transformation_2()

        # scaling the modes by third transformation
        self.S3, self.R3 = self._get_and_apply_transformation_3()

    def compute_params(self):
        # calculate coefficients normalized in units of angular frequency

        ## dimensions of modes of circuit
        self.descrip_vars['n_modes'] = self.n
        self.descrip_vars['har_dim'] = np.sum(self.omega != 0)
        harDim = self.descrip_vars['har_dim']
        self.descrip_vars['charge_dim'] = np.sum(self.omega == 0)
        self.descrip_vars['omega'] = self.omega \
                                        / (2 * np.pi * unt.get_unit_freq())
        
        self.descrip_vars['phi_zp'] = (2 * np.pi / unt.Phi0) \
            * np.sqrt(unt.hbar / (2 * np.sqrt(np.diag(self.lTrans)[:harDim] 
                                        / np.diag(self.cInvTrans)[:harDim])))
        self.descrip_vars['ng'] = [self.charge_islands[i].value() \
                                    for i in range(harDim, self.n)]
        self.descrip_vars['EC'] = ((2 * unt.e) ** 2 / (unt.hbar * 2 * np.pi \
                                       * unt.get_unit_freq())) \
                                    * np.diag(np.repeat(0.5, self.n)) \
                                    * self.cInvTrans
        
        self.descrip_vars['W'] = np.round(self.wTrans, 6)
        self.descrip_vars['S'] = np.round(self.S, 3)
        if self.loops:
            self.descrip_vars['B'] = np.round(self.B, 2)
        else:
            self.descrip_vars['B'] = np.zeros((len(self.elem_keys[Junction])
                          + len(self.elem_keys[Inductor]), 1))

        ## values of elements
        def elem_value(val):
            if get_optim_mode(): return val.item()
            else: return val

        self.descrip_vars['EJ'] = [] 
        for _, el, _, _ in self.elem_keys[Junction]:
            self.descrip_vars['EJ'].append(elem_value(el.get_value()) / \
                                            (2 * np.pi * unt.get_unit_freq()))
        self.descrip_vars['EL'] = [] 
        self.descrip_vars['EL_incl'] = []
        for _, el, B_idx in self.elem_keys[Inductor]:
            self.descrip_vars['EL'].append(elem_value(el.get_value(unt._unit_ind)))
            self.descrip_vars['EL_incl'].append(
                np.sum(np.abs(self.descrip_vars['B'][B_idx, :])) != 0)

        self.descrip_vars['EC'] = dict()
        for i in range(self.descrip_vars['har_dim'], self.descrip_vars['n_modes']):
            for j in range(i, self.descrip_vars['n_modes']):
                self.descrip_vars['EC'][(i,j)] =  (2 * unt.e) ** 2 / ( \
                                unt.hbar * 2 * np.pi * unt.get_unit_freq()) * \
                                self.cInvTrans[i, j]
                if i == j:
                    self.descrip_vars['EC'][(i,j)] /= 2   

        ## values of loops
        self.descrip_vars['n_loops'] = len(self.loops)
        self.descrip_vars['loops'] = [self.loops[i].value() / 2 / np.pi \
                                       for i in range(len(self.loops))]

    def description(
            self,
            tp: Optional[str] = None,
            _test: bool = False,
    ) -> Optional[str]:
        """
        Print out Hamiltonian and a listing of the modes (whether they are
        harmonic or charge modes with the frequency for each harmonic mode),
        Hamiltonian parameters, and external flux values.

        Parameters
        ----------
            tp:
                If ``None`` prints out the output as Latex if SQcircuit is
                running in a Jupyter notebook and as text if SQcircuit is
                running in Python terminal. If ``tp`` is ``"ltx"``,
                the output is in Latex format, and if ``tp`` is ``"txt"`` the
                output is in text format.
            _test:
                if True, return the entire description as string
                text (use only for testing the function).
        """
        if tp is None:
            if is_notebook():
                txt = HamilTxt('ltx')
            else:
                txt = HamilTxt('txt')
        else:
            txt = HamilTxt(tp)

<<<<<<< HEAD
        # txt.print_descript(self)
=======
        hamilTxt = txt.H()
        harDim = np.sum(self.omega != 0)
        chDim = np.sum(self.omega == 0)
        W = np.round(self.wTrans, 6)
        S = np.round(self.S, 3)

        # If circuit has any loop:
        if self.loops:
            B = np.round(self.B, 2)
        else:
            B = np.zeros((len(self.elem_keys[Junction])
                          + len(self.elem_keys[Inductor]), 1))
        EJLst = []
        ELLst = []

        for i in range(harDim):
            hamilTxt += txt.omega(i + 1) + txt.ad(i + 1) + \
                        txt.a(i + 1) + txt.p()

        for i in range(chDim):
            for j in range(chDim):
                if j >= i:
                    hamilTxt += txt.Ec(harDim + i + 1, harDim + j + 1) + \
                                txt.n(harDim + i + 1, harDim + j + 1) + txt.p()

        JJHamilTxt = ""
        indHamilTxt = ""

        for i, (edge, el, B_idx, W_idx) in enumerate(self.elem_keys[Junction]):
            if get_optim_mode():
                EJLst.append(el.get_value().detach().numpy()  / 2 / np.pi / unt.get_unit_freq())
            else:
                EJLst.append(el.get_value() / 2 / np.pi / unt.get_unit_freq())
            junTxt = txt.Ej(i + 1) + txt.cos() + "("
            # if B_idx is not None:
            junTxt += txt.linear(txt.phi, W[W_idx, :]) + \
                txt.linear(txt.phiExt, B[B_idx, :], st=False)
            # else:
            #     junTxt += txt.linear(txt.phi, W[W_idx, :])
            JJHamilTxt += junTxt + ")" + txt.p()

        for i, (edge, el, B_idx) in enumerate(self.elem_keys[Inductor]):

            # if np.sum(np.abs(B[B_idx, :])) == 0 or B_idx is None:
            if np.sum(np.abs(B[B_idx, :])) == 0:
                continue
            if get_optim_mode():
                ELLst.append(el.get_value("GHz").detach().numpy())
            else:
                ELLst.append(el.get_value("GHz"))
            indTxt = txt.El(i + 1) + "("
            if 0 in edge:
                w = S[edge[0] + edge[1] - 1, :]
            else:
                w = S[edge[0] - 1, :] - S[edge[1] - 1, :]
            w = np.round(w[:harDim], 3)

            indTxt += txt.linear(txt.phi, w) + ")(" + \
                txt.linear(txt.phiExt, B[B_idx, :])
            indHamilTxt += indTxt + ")" + txt.p()
>>>>>>> 84dc27ec

        self.compute_params()
        self.descrip_vars['H'] = symbolic.construct_hamiltonian(self)

<<<<<<< HEAD
        finalTxt = txt.print_circuit_description(self.descrip_vars)
=======
        if '+' in hamilTxt[-3:-1]:
            hamilTxt = hamilTxt[0:-2] + '\n'

        modeTxt = ''
        for i in range(harDim):
            modeTxt += txt.mode(i + 1) + txt.tab() + txt.har()

            modeTxt += txt.tab() + txt.phi(i + 1) + txt.eq() + txt.zp(i + 1) \
                + "(" + txt.a(i + 1) + "+" + txt.ad(i + 1) + ")"

            omega = np.round(self.omega[i] / 2 / np.pi / unt.get_unit_freq(), 5)
            zp = 2 * np.pi / unt.Phi0 * np.sqrt(unt.hbar / 2 * np.sqrt(
                self.cInvTrans[i, i] / self.lTrans[i, i]))
            zpTxt = "{:.2e}".format(zp)

            modeTxt += txt.tab() + txt.omega(i + 1, False) + txt.eq() + str(
                omega) + txt.tab() + txt.zp(i + 1) + txt.eq() + zpTxt

            modeTxt += '\n'
        for i in range(chDim):
            modeTxt += txt.mode(harDim + i + 1) + txt.tab() + txt.ch()
            ng = np.round(self.charge_islands[harDim + i].value(), 3)
            modeTxt += txt.tab() + txt.ng(harDim + i + 1) + txt.eq() + str(ng)
            modeTxt += '\n'

        paramTxt = txt.param() + txt.tab()
        for i in range(chDim):
            for j in range(chDim):
                if j >= i:
                    paramTxt += txt.Ec(harDim + i + 1,
                                       harDim + j + 1) + txt.eq()

                    if i == j:
                        Ec = (2 * unt.e) ** 2 / (
                                unt.hbar * 2 * np.pi * unt.get_unit_freq()) * \
                             self.cInvTrans[
                                 harDim + i, harDim + j] / 2
                    else:
                        Ec = (2 * unt.e) ** 2 / (
                                unt.hbar * 2 * np.pi * unt.get_unit_freq()) * \
                             self.cInvTrans[
                                 harDim + i, harDim + j]

                    paramTxt += str(np.round(Ec, 3)) + txt.tab()
        for i in range(len(ELLst)):
            paramTxt += txt.El(i + 1) + txt.eq() + str(
                np.round(ELLst[i], 3)) + txt.tab()
        for i in range(len(EJLst)):
            paramTxt += txt.Ej(i + 1) + txt.eq() + str(
                np.round(EJLst[i], 3)) + txt.tab()
        paramTxt += '\n'

        loopTxt = txt.loops() + txt.tab()
        for i in range(len(self.loops)):
            phiExt = sqf.numpy(self.loops[i].value()) / 2 / np.pi
            loopTxt += txt.phiExt(i + 1) + txt.tPi() + txt.eq() + str(
                phiExt) + txt.tab()

        finalTxt = hamilTxt + txt.line + modeTxt + txt.line + paramTxt + loopTxt

        txt.display(finalTxt)
>>>>>>> 84dc27ec

        if _test:
            return finalTxt

    def loop_description(self, _test: bool = False) -> Optional[str]:
        """
        Print out the external flux distribution over inductive elements.

        Parameters
        ----------
            _test:
                if True, return the entire description as string
                text. (use only for testing the function)

        """
        loop_description_txt = HamilTxt.print_loop_description(self)

        if _test:
            return loop_description_txt

    @property
    def trunc_nums(self) -> List[int]:
        trunc_nums = []
        for i in range(self.n):
            if self._is_charge_mode(i):
                trunc_nums.append(int((self.m[i] + 1)/2))
            else:
                trunc_nums.append(self.m[i])
        return trunc_nums

    def set_trunc_nums(self, nums: List[int]) -> None:
        """Set the truncation numbers for each mode.

        Parameters
        ----------
            nums:
                A list that contains the truncation numbers for each mode.
                Harmonic modes with truncation number N are 0, 1 , ...,
                (N-1), and charge modes with truncation number N are -(N-1),
                ..., 0, ..., (N-1).
        """

        print("set_trunc_nums called")
        error1 = "The input must be be a python list"
        assert isinstance(nums, list), error1
        error2 = ("The number of modes (length of the input) must be equal to "
                  "the number of nodes")
        assert len(nums) == self.n, error2

        self.m = self.n*[1]

        for i in range(self.n):
            # for charge modes:
            if self._is_charge_mode(i):
                self.m[i] = 2 * nums[i] - 1
            # for harmonic modes
            else:
                self.m[i] = nums[i]

        # squeeze the mode with truncation number equal to 1.
        self.ms = list(filter(lambda x: x != 1, self.m))

        self._build_op_memory()

        self._LC_hamil = self._get_LC_hamil()

        self._build_exp_ops()

    def set_charge_offset(self, mode: int, ng: float) -> None:
        """set the charge offset for each charge mode.

        Parameters
        ----------
            mode:
                An integer that specifies the charge mode. To see, which mode
                is a charge mode, one can use ``description()`` method.
            ng:
                The charge offset.
        """
        assert isinstance(mode, int), "Mode number should be an integer"

        error = "The specified mode is not a charge mode."
        assert mode - 1 in self.charge_islands, error
        if len(self.m) == 0:
            self.charge_islands[mode - 1].setOffset(ng)
        else:
            self.charge_islands[mode - 1].setOffset(ng)

            self._build_op_memory()

            self._LC_hamil = self._get_LC_hamil()

    def set_charge_noise(self, mode: int, A: float) -> None:
        """set the charge noise for each charge mode.

        Parameters
        ----------
            mode:
                An integer that specifies the charge mode. To see which mode
                is a charge mode, we can use ``description()`` method.
            A:
                The charge noise.
        """
        assert isinstance(mode, int), "Mode number should be an integer"

        assert mode - 1 in self.charge_islands, "The specified mode " \
                                                "is not a charge mode."

        self.charge_islands[mode - 1].setNoise(A)

    def _get_op_dims(self) -> List[list]:
        """Return the operator dims related to ``Qutip.Qobj``."""

        return [self.ms, self.ms]

    def _get_state_dims(self) -> List[list]:
        """Return the state dims related to ``Qutip.Qobj``."""

        return [self.ms, len(self.ms) * [1]]

    def _squeeze_op(self, op: Qobj) -> Qobj:
        """
        Return the same Quantum operator with squeezed dimensions.

        Parameters
        ----------
            op:
                Any quantum operator in qutip.Qobj format
        """

        op_sq = sqf.copy(op)

        op_sq.dims = self._get_op_dims()

        return op_sq

    def _charge_op_isolated(self, i: int) -> Qobj:
        """Return charge operator for each isolated mode normalized by
        square root of hbar. By isolated, we mean that the operator is not in
        the general tensor product states of the overall system.

        Parameters
        ----------
            i:
                Index of the mode. (starts from zero for the first mode)
        """

        if self._is_charge_mode(i):
            ng = self.charge_islands[i].value()
            op = (2*unt.e/np.sqrt(unt.hbar)) * (qt.charge((self.m[i]-1)/2)-ng)

        else:
            Z = np.sqrt(self.cInvTrans[i, i] / self.lTrans[i, i])
            Q_zp = -1j * np.sqrt(0.5/Z)
            op = Q_zp * (qt.destroy(self.m[i]) - qt.create(self.m[i]))

        return op

    def _flux_op_isolated(self, i: int) -> Qobj:
        """Return flux operator for each isolated mode normalized by
        square root of hbar. By isolated, we mean that the operator is not in
        the general tensor product states of the overall system.

        Parameters
        ----------
            i:
                Index of the mode. (starts from zero for the first mode)
        """

        if self._is_charge_mode(i):
            op = qt.qeye(self.m[i])

        else:
            Z = np.sqrt(self.cInvTrans[i, i] / self.lTrans[i, i])
            op = np.sqrt(0.5*Z) * (qt.destroy(self.m[i])+qt.create(self.m[i]))

        return op

    def _num_op_isolated(self, i: int) -> Qobj:
        """Return number operator for each isolated mode. By isolated,
        we mean that the operator is not in the general tensor product states
        of the overall system.

        Parameters
        ----------
            i:
                Index of the mode. (starts from zero for the first mode)
        """

        if self._is_charge_mode(i):
            op = qt.charge((self.m[i] - 1) / 2)

        else:
            op = qt.num(self.m[i])

        return op

    def _d_op_isolated(self, i: int, w: float) -> Qobj:
        """Return charge displacement operator for each isolated mode. By
        isolated, we mean that the operator is not in the general tensor
        product states of the overall system.

        Parameters
        ----------
            i:
                Index of the mode. (starts from zero for the first mode)
            w:
                Represent the power of the displacement operator, d^w. Right
                now w should be only 0, 1, and -1.
        """

        if w == 0:
            return qt.qeye(self.m[i])

        d = np.zeros((self.m[i], self.m[i]))

        for k in range(self.m[i]):
            for j in range(self.m[i]):
                if j - 1 == k:
                    d[k, j] = 1
        d = qt.Qobj(d)

        if w < 0:
            return d

        elif w > 0:
            return d.dag()

    def alpha(self, i: Union[int, range], j: int) -> float:
        """Return the alpha, amount of displacement, for the bosonic
        displacement operator for junction i and mode j.

        Parameters
        ----------
            i:
                Index of the Junction. (starts from zero for the first mode)
            j:
               Index of the mode. (starts from zero for the first mode)
        """

        Z = np.sqrt(self.cInvTrans[j, j] / self.lTrans[j, j])

        coef = 2 * np.pi / unt.Phi0 * 1j

        return coef * np.sqrt(unt.hbar/2*Z) * self.wTrans[i, j]

    def _build_op_memory(self) -> None:
        """build the charge, flux, number, and cross multiplication of charge
        operators and store them in memory related to operators.
        """

        charge_ops: List[Qobj] = []
        flux_ops: List[Qobj] = []
        num_ops: List[Qobj] = []
        charge_by_charge_ops: List[List[Qobj]] = []

        for i in range(self.n):

            Q = []
            charges_row = []
            num = []
            flux = []
            for j in range(self.n):
                if i == j:
                    Q_iso = self._charge_op_isolated(j)
                    Q2 = Q + [Q_iso * Q_iso]
                    # append the rest with qeye.
                    Q2 += [qt.qeye(self.m[k]) for k in range(j+1, self.n)]
                    charges_row.append(self._squeeze_op(qt.tensor(*Q2)))

                    Q.append(Q_iso)
                    num.append(self._num_op_isolated(j))
                    flux.append(self._flux_op_isolated(j))
                else:
                    if j > i:
                        QQ = Q + [self._charge_op_isolated(j)]
                        # append the rest with qeye.
                        QQ += [qt.qeye(self.m[k]) for k in range(j+1, self.n)]
                        charges_row.append(self._squeeze_op(qt.tensor(*QQ)))

                    Q.append(qt.qeye(self.m[j]))
                    num.append(qt.qeye(self.m[j]))
                    flux.append(qt.qeye(self.m[j]))

            charge_ops.append(self._squeeze_op(qt.tensor(*Q)))
            num_ops.append(self._squeeze_op(qt.tensor(*num)))
            flux_ops.append(self._squeeze_op(qt.tensor(*flux)))
            charge_by_charge_ops.append(charges_row)

        self._memory_ops["Q"] = charge_ops
        self._memory_ops["QQ"] = charge_by_charge_ops
        self._memory_ops["phi"] = flux_ops
        self._memory_ops["N"] = num_ops

    def _build_exp_ops(self) -> None:
        """Build exponential operators needed to construct cosine potential of
        the Josephson Junctions and store them in memory related to operators.
        Note that cosine of JJs can be written as summation of two
        exponential terms,cos(x)=(exp(ix)+exp(-ix))/2. This function builds
        the quantum operators for only one exponential terms.
        """

        # list of exp operators
        exp_ops = []
        # list of square root of exp operators
        root_exp_ops = []

        # number of Josephson Junctions
        nJ = self.wTrans.shape[0]

        for i in range(nJ):

            # list of isolated exp operators
            exp = []
            # list of isolated square root of exp operators
            exp_h = []

            # tensor multiplication of displacement operator for JJ Hamiltonian
            for j in range(self.n):

                if self._is_charge_mode(j):
                    exp.append(self._d_op_isolated(j, self.wTrans[i, j]))
                    exp_h.append(qt.qeye(self.m[j]))
                else:
                    exp.append(qt.displace(self.m[j], self.alpha(i, j)))
                    exp_h.append(qt.displace(self.m[j], self.alpha(i, j)/2))

            exp_ops.append(self._squeeze_op(qt.tensor(*exp)))
            root_exp_ops.append(self._squeeze_op(qt.tensor(*exp_h)))

        self._memory_ops["exp"] = exp_ops
        self._memory_ops["root_exp"] = root_exp_ops

    def _get_LC_hamil(self) -> Qobj:
        """
        get the LC part of the Hamiltonian
        outputs:
            -- HLC: LC part of the Hamiltonian (qutip Object)
        """

        LC_hamil = qt.Qobj()

        for i in range(self.n):
            # we write j in this form because of "_memory_ops["QQ"]" shape
            for j in range(self.n - i):
                if j == 0:
                    if self._is_charge_mode(i):
                        LC_hamil += (0.5 * self.cInvTrans[i, i]
                                     * self._memory_ops["QQ"][i][j])
                    else:
                        LC_hamil += self.omega[i] * self._memory_ops["N"][i]

                elif j > 0:
                    if self.cInvTrans[i, i + j] != 0:
                        LC_hamil += (self.cInvTrans[i, i + j]
                                     * self._memory_ops["QQ"][i][j])

        return LC_hamil

    def _get_external_flux_at_element(
            self, 
            B_idx: int, 
            torch = False
    ) -> Union[float, Tensor]:
        """
        Return the external flux at an inductive element.

        Parameters
        ----------
            B_idx:
                An integer point to each row of B matrix (external flux
                distribution of that element)
        """
        phi_ext = sqf.zero()
        for i, loop in enumerate(self.loops):
            print(loop.value())
            phi_ext += loop.value() * self.B[B_idx, i]

        if isinstance(phi_ext, Tensor) and not torch:
            return sqf.numpy(phi_ext)
        else:
            return phi_ext

    def _get_inductive_hamil(self) -> Qobj:

        H = qt.Qobj()
        for edge, el, B_idx in self.elem_keys[Inductor]:
            # phi = 0
            # if B_idx is not None:
            phi = self._get_external_flux_at_element(B_idx)

            # summation of the 1 over inductor values.
            x = np.squeeze(sqf.numpy(1 / el.get_value()))
            A = self.coupling_op("inductive", edge)
            op = sqf.qutip(
                self.coupling_op("inductive", edge),
                dims=self._get_op_dims()
            )
            H += x * phi * (unt.Phi0 / 2 / np.pi) * op / np.sqrt(unt.hbar)

            # save the operators for loss calculation
            self._memory_ops["ind_hamil"][(el, B_idx)] = op
        for _, el, B_idx, W_idx in self.elem_keys[Junction]:
            # phi = 0
            # if B_idx is not None:
            phi = self._get_external_flux_at_element(B_idx)

            EJ = np.squeeze(sqf.numpy(el.get_value()))

            exp = np.exp(1j * phi) * self._memory_ops["exp"][W_idx]
            root_exp = np.exp(1j * phi / 2) * self._memory_ops["root_exp"][
                W_idx]
            cos = (exp + exp.dag()) / 2
            sin = (exp - exp.dag()) / 2j
            sin_half = (root_exp - root_exp.dag()) / 2j

            self._memory_ops["cos"][el, B_idx] = self._squeeze_op(cos)
            self._memory_ops["sin"][el, B_idx] = self._squeeze_op(sin)
            self._memory_ops["sin_half"][el, B_idx] = self._squeeze_op(sin_half)

            H += -EJ * cos

        return H

    def charge_op(self, mode: int, basis: str = 'FC') -> Qobj:
        """Return charge operator for specific mode in the Fock/Charge basis or
        the eigenbasis.

        Parameters
        ----------
            mode:
                Integer that specifies the mode number.
            basis:
                String that specifies the basis. It can be either ``"FC"``
                for original Fock/Charge basis or ``"eig"`` for eigenbasis.
        """

        error1 = "Please specify the truncation number for each mode."
        assert len(self.m) != 0, error1

        # charge operator in Fock/Charge basis
        Q_FC = self._memory_ops["Q"][mode-1]

        if basis == "FC":

            return Q_FC

        elif basis == "eig":

            if get_optim_mode():

                mat_evecs = self._evecs.T

                Q = sqf.qobj_to_tensor(Q_FC)

                Q_eig = torch.conj(mat_evecs.T) @ Q @ mat_evecs

                return Q_eig

            mat_evecs = np.concatenate(list(map(
                lambda v: v.full(), self._evecs)), axis=1)

            Q_eig = np.conj(mat_evecs.T) @ Q_FC.full() @ mat_evecs

            return qt.Qobj(Q_eig)

    def _get_W_idx(self, my_el: Junction, my_B_idx: int) -> Optional[int]:
        for _, el, B_idx, W_idx in self.elem_keys[Junction]:
            if el == my_el and B_idx == my_B_idx:
                return W_idx

        return None

    def op(self, name: str, keywords: Dict):
        """
        Returns the `name` operator of the circuit, specified by `keywords`,
        as a sparse torch matrix.
        """
        if name == 'sin_half':
            B_idx = keywords['B_idx']
            el = keywords['el']
            if get_optim_mode():
                W_idx = self._get_W_idx(el, B_idx)

                phi = self._get_external_flux_at_element(B_idx, torch=True)
                root_exp = (
                    torch.exp(1j * phi / 2)
                    * sqf.qobj_to_tensor(self._memory_ops["root_exp"][W_idx])
                )

                sin_half = (root_exp - sqf.dag(root_exp)) / 2j
                return sin_half ## TO CHECK: need to squeeze?
            else:
                return self._memory_ops['sin_half'][el, B_idx]
        else:
            raise NotImplementedError

    def diag_np(
        self,
        n_eig: int
    ) -> Tuple[Union[ndarray, Tensor], List[Union[Qobj, Tensor]]]:
        error1 = "Please specify the truncation number for each mode."
        assert len(self.m) != 0, error1
        error2 = "n_eig (number of eigenvalues) should be an integer."
        assert isinstance(n_eig, int), error2

        H = self.hamiltonian()

        # get the data out of qutip variable and use sparse scipy eigen
        # solver which is faster.
        efreqs, evecs = scipy.sparse.linalg.eigs(H.data, n_eig, which='SR')
        # the output of eigen solver is not sorted
        efreqs_sorted = np.sort(efreqs.real)

        sort_arg = np.argsort(efreqs)
        if isinstance(sort_arg, int):
            sort_arg = [sort_arg]

        evecs_sorted = [
            qt.Qobj(evecs[:, ind], dims=self._get_state_dims())
            for ind in sort_arg
        ]

        # store the eigenvalues and eigenvectors of the circuit Hamiltonian
        self._efreqs = efreqs_sorted
        self._evecs = evecs_sorted

        return efreqs_sorted / (2 * np.pi * unt.get_unit_freq()), evecs_sorted

    def truncate_circuit(self, K: int, heuristic=True) -> List[int]:
        """
        Set truncation numbers of circuit to `k=ceil(K^{1/n})` for all modes, 
        where `n` is the number of modes in the circuit. 

        If `heuristic` is true, then the truncation number for each 
        harmonic mode is weighted by setting
            `k_i = k * prod(omega_j^(1/n))/omega_i`
        All charge modes are left with truncation number `k` as above.

        Parameters
        ----------
            K:
                Total truncation number
        Returns
        ----------
            trunc_nums:
                List of truncation numbers for each mode of circuit
        """
        trunc_num_average = K ** (1 / len(self.omega))

        if heuristic:
            harmonic_modes = [w for w in self.omega if w != 0]
            f = len(harmonic_modes) # Number of harmonic modes
            A = np.prod(harmonic_modes)
            if A > 0 and f > 0:
                A = A ** (1 / f)
                
            trunc_nums = []
            for mode in self.omega:
                # charge mode
                if mode == 0:
                    trunc_nums.append(math.ceil(trunc_num_average))
                else:
                    h = (A * trunc_num_average) / mode
                    trunc_nums.append(math.ceil(h))
        else:
            trunc_nums = [math.ceil(trunc_num_average) for _ in range(len(self.omega))]

        self.set_trunc_nums(trunc_nums)
        return trunc_nums

    def test_convergence(self, trunc_nums, K=10, epsilon=0.01, eig_vec_idx=1):
        # Save previous modes
        m = self.m
        ms = self.ms
        # Test circuit with different truncation numbers
        self.set_trunc_nums(trunc_nums)

        assert self._efreqs.shape[0] != 0 and len(self._evecs) != 0, "Must call circuit.diag before testing convergence"

        criterion = np.sum(np.abs(sqf.numpy(self._evecs[eig_vec_idx])[-K:]))
        # Restore internal modes to previous values
        self.m = m
        self.ms = ms
        # Only rebuild circuit bases if m non-empty
        if self.m:
            self._build_op_memory()
            self._LC_hamil = self._get_LC_hamil()
            self._build_exp_ops()
        if criterion < epsilon:
            return True, epsilon
        else:
            return False, epsilon

    def diag_torch(self, n_eig: int) -> Tuple[Tensor, Tensor]:
        eigen_solution = sqtorch.eigencircuit(self, n_eig)
        eigenvalues = torch.real(eigen_solution[:, 0])
        eigenvectors = eigen_solution[:, 1:]
        self._efreqs = eigenvalues
        self._evecs = eigenvectors

        return eigenvalues / (2 * np.pi * unt.get_unit_freq()), eigenvectors

    def diag(
        self,
        n_eig: int
    ) -> Tuple[Union[ndarray, Tensor], List[Union[Qobj, Tensor]]]:
        """
        Diagonalize the Hamiltonian of the circuit and return the
        eigenfrequencies and eigenvectors of the circuit up to specified
        number of eigenvalues.

        Parameters
        ----------
            n_eig:
                Number of eigenvalues to output. The lower ``n_eig``, the
                faster ``SQcircuit`` finds the eigenvalues.
        Returns
        ----------
            efreq:
                ndarray of eigenfrequencies in frequency unit of SQcircuit
                (gigahertz by default)
            evecs:
                List of eigenvectors in qutip.Qobj or Tensor format, depending
                on optimization mode.
        """
        print("diag called")
        if get_optim_mode():
            return self.diag_torch(n_eig)
        else:
            return self.diag_np(n_eig)

    ###########################################################################
    # Methods that calculate circuit properties
    ###########################################################################

    def coord_transform(self, var_type: str) -> ndarray:
        """
        Return the transformation of the coordinates as ndarray for each type
        of variables, either charge or flux.

        Parameters
        ----------
            var_type:
                The type of the variables that can be either ``"charge"`` or
                ``"flux"``.
        """
        if var_type == "charge" or var_type == "Charge":
            return np.linalg.inv(self.R)
        elif var_type == "flux" or var_type == "Flux":
            return np.linalg.inv(self.S)
        else:
            raise ValueError("The input must be either \"charge\" or \"flux\".")

    def hamiltonian(self) -> Qobj:
        """
        Returns the transformed hamiltonian of the circuit as
        qutip.Qobj format.
        """
        error = "Please specify the truncation number for each mode."
        assert len(self.m) != 0, error

        Hind = self._get_inductive_hamil()

        H = Hind + self._LC_hamil

        return H

    def _tensor_to_modes(self, tensorIndex: int) -> List[int]:
        """
        decomposes the tensor product space index to each mode indices. For
        example index 5 of the tensor product space can be decomposed to [1,
        0,1] modes if the truncation number for each mode is 2.
        inputs:
            -- tensorIndex: Index of tensor product space
        outputs:
            -- indList: a list of mode indices (self.n)
        """

        # i-th mP element is the multiplication of the self.m elements until
        # its i-th element
        mP = []
        for i in range(self.n - 1):
            if i == 0:
                mP.append(self.m[-1])
            else:
                mP = [mP[0] * self.m[-1 - i]] + mP

        indList = []
        indexP = tensorIndex
        for i in range(self.n):
            if i == self.n - 1:
                indList.append(indexP)
                continue
            indList.append(int(indexP / mP[i]))
            indexP = indexP % mP[i]

        return indList

    def eig_phase_coord(self, k: int, grid: Sequence[ndarray]) -> ndarray:
        """
        Return the phase coordinate representations of the eigenvectors as
        ndarray.

        Parameters
        ----------
            k:
                The eigenvector index. For example, we set it to 0 for the
                ground state and 1 for the first excited state.
            grid:
                A list that contains the range of values of phase φ for which
                we want to evaluate the wavefunction.
        """

        assert isinstance(k, int), ("The k (index of eigenstate) should be "
                                    "an integer.")

        phi_list = [*np.meshgrid(*grid, indexing='ij')]

        # The total dimension of the circuit Hilbert Space
        netDimension = np.prod(self.m)

        state = 0

        for i in range(netDimension):

            # decomposes the tensor product space index (i) to each mode
            # indices as a list
            indList = self._tensor_to_modes(i)

            if get_optim_mode():
                term = self._evecs[k][i].item()
            else:
                term = self._evecs[k][i][0, 0]

            for mode in range(self.n):

                # mode number related to that node
                n = indList[mode]

                # For charge basis
                if self._is_charge_mode(mode):
                    term *= 1 / np.sqrt(2 * np.pi) * np.exp(
                        1j * phi_list[mode] * n)
                # For harmonic basis
                else:
                    # compute in log-space due to large magnitude variation
                    x0 = np.sqrt(unt.hbar * np.sqrt(
                        self.cInvTrans[mode, mode] / self.lTrans[mode, mode]))
                    
                    coeff_log = - 0.25 * np.log(np.pi) \
                                - 0.5 * sum(np.log(np.arange(1, n + 1))) \
                                - 0.5 * np.log(x0) \
                                + 0.5 * np.log(unt.Phi0)
                    
                    if n < 250:
                        term_hermitenorm = eval_hermitenorm(n, np.sqrt(2) * phi_list[mode] * unt.Phi0 / x0)
                        term_hermite_signs = np.where(term_hermitenorm != 0, np.sign(term_hermitenorm), 0)
                        term_hermitenorm_log = np.where(term_hermitenorm != 0, np.log(np.abs(term_hermitenorm)), 0)
                    else:
                        term_hyper = hyperu(-0.5 * n, 
                                            -0.5, 
                                            (phi_list[mode] * unt.Phi0 / x0)**2)
                        term_hermite_signs = np.where(term_hyper != 0, np.power(np.sign(phi_list[mode]), n), 0)
                        term_hermitenorm_log = np.where(term_hyper != 0, -(n/2) * np.log(2) * np.log(np.abs(term_hyper)), 0)

                    # Resort to mpmath library if vectorized SciPy code fails
                    if not np.all(np.isfinite(term_hermitenorm_log)):
                        bad_pos = ~np.isfinite(term_hermitenorm_log)
                        it = np.nditer(term_hermitenorm_log, flags=['multi_index'])
                        for _ in it:
                            idx = it.multi_index
                            if bad_pos[idx]:
                                hermite_val = mpmath.hermite(n, phi_list[mode][idx] * unt.Phi0 / x0)
                                if hermite_val == 0:
                                    term_hermite_signs[idx] = 0
                                    term_hermitenorm_log[idx] = 0
                                else:
                                    term_hermite_signs[idx] = mpmath.sign(hermite_val)
                                    term_hermitenorm_log[idx] = mpmath.log(mpmath.fabs(hermite_val)) - (n/2) * np.log(2)

                    term_log = coeff_log \
                                + (-(phi_list[mode]*unt.Phi0/x0)**2/2) \
                                + term_hermitenorm_log

                    term *= term_hermite_signs * np.exp(term_log)

            state += term

        state = np.squeeze(state)

        # transposing the first two modes
        if len(state.shape) > 1:
            indModes = list(range(len(state.shape)))
            indModes[0] = 1
            indModes[1] = 0
            state = state.transpose(*indModes)

        return state

    def coupling_op(
        self,
        ctype: str,
        nodes: Tuple[int, int]
    ) -> Qobj:
        """
        Return the capacitive or inductive coupling operator related to the
        specified nodes. The output has the `qutip.Qobj` format.
        Parameters
        ----------
            ctype:
                Coupling type which is either ``"capacitive"`` or
                ``"inductive"``.
            nodes:
                A tuple of circuit nodes to which we want to couple.
        """
        error1 = ("The coupling type must be either \"capacitive\" or "
                  "\"inductive\"")
        assert ctype in ["capacitive", "inductive"], error1
        error2 = "Nodes must be a tuple of int"
        assert isinstance(nodes, tuple) or isinstance(nodes, list), error2

        size=self._memory_ops["Q"][0].shape
        op = sqf.init_sparse(shape=self._memory_ops["Q"][0].shape)

        node1 = nodes[0]
        node2 = nodes[1]

        # for the case that we have ground in the edge
        if 0 in nodes:
            node = node1 + node2
            if ctype == "capacitive":
                # K = np.linalg.inv(self.getMatC()) @ self.R
                K = sqf.mat_mul(sqf.mat_inv(self.C), self.R)
                for i in range(self.n):
                    op += K[node - 1, i] * sqf.cast(self._memory_ops["Q"][i])
            if ctype == "inductive":
                K = self.S
                for i in range(self.n):
                    op += K[node - 1, i] * sqf.cast(self._memory_ops["phi"][i])

        else:
            if ctype == "capacitive":
                # K = np.linalg.inv(self.getMatC()) @ self.R
                K = sqf.mat_mul(sqf.mat_inv(self.C), self.R)
                for i in range(self.n):
                    op += (K[node2 - 1, i] - K[node1 - 1, i]) * \
                          sqf.cast(self._memory_ops["Q"][i])
            if ctype == "inductive":
                K = self.S
                for i in range(self.n):
                    op += ((K[node1 - 1, i] - K[node2 - 1, i])
                           * sqf.cast(self._memory_ops["phi"][i]))

        return self._squeeze_op(op)

    def matrix_elements(
        self,
        ctype: str,
        nodes: Tuple[int, int],
        states: Tuple[int, int],
    ) -> float:
        """
        Return the matrix element of two eigenstates for either capacitive
        or inductive coupling.

        Parameters
        ----------
            ctype:
                Coupling type which is either ``"capacitive"`` or
                ``"inductive"``.
            nodes:
                A tuple of circuit nodes to which we want to couple.
            states:
                A tuple of indices of eigenstates for which we want to
                calculate the matrix element.
        """

        state1 = self._evecs[states[0]]
        state2 = self._evecs[states[1]]

        # get the coupling operator
        op = self.coupling_op(ctype, nodes)

        # return (state1.dag() * op * state2).data[0, 0] (original)
        return sqf.operator_inner_product(state1, op, state2) # (modified)

    @staticmethod
    def _dephasing(A: float, partial_omega: float) -> float:
        """
        calculate dephasing rate.

        Parameters
        ----------
            A:
                Noise Amplitude
            partial_omega:
                The derivatives of angular frequency with respect to the
                noisy parameter
        """
        return (sqf.abs(partial_omega * A)
                * np.sqrt(2 * np.abs(np.log(ENV["omega_low"] * ENV["t_exp"]))))

    def _dec_rate_flux_np(self, states: Tuple[int, int]) -> float:
        """
        Calculate dephasing rate due to flux noise.

        Parameters
        ----------
            states:
                A tuple of state to calculate the decoherence rate
        """
        decay = 0
        for loop in self.loops:
            partial_omega = self._get_partial_omega_mn(loop, states=states)
            decay = decay + self._dephasing(loop.A, partial_omega)

        return decay

    def _dec_rate_charge_np(self, states: Tuple[int, int]) -> float:
        """
        Calculate dephasing rate due to charge noise.

        Parameters
        ----------
            states:
                A tuple of state to calculate the decoherence rate
        """
        state_m= self._evecs[states[0]]
        state_n = self._evecs[states[1]]

        decay = 0
        for i in range(self.n):
            op = qt.Qobj()
            if self._is_charge_mode(i):
                for j in range(self.n):
                    op += (self.cInvTrans[i, j] * self._memory_ops["Q"][j] / np.sqrt(unt.hbar))

                partial_omega = sqf.abs(sqf.operator_inner_product(state_m, op, state_m)
                                        - sqf.operator_inner_product(state_n, op, state_n))
                A = self.charge_islands[i].A * 2 * unt.e
                decay = decay + self._dephasing(A, partial_omega)

        return decay

    def _dec_rate_cc_np(self, states: Tuple[int, int]) -> float:
        """
        Calculate dephasing rate due to critical current noise.

        Parameters
        ----------
            states:
                A tuple of state to calculate the decoherence rate
        """
        decay = 0
        for el, B_idx in self._memory_ops['cos']:
            partial_omega = self._get_partial_omega_mn(el, states=states, _B_idx=B_idx)
            A = el.A * el.get_value()
            decay = decay + self._dephasing(A, partial_omega)

        return decay

    def dec_rate(
        self,
        dec_type: str,
        states: Tuple[int, int],
        total: bool = True
    ) -> float:
        """ Return the decoherence rate in [1/s] between each two eigenstates
        for different types of depolarization and dephasing.

        Parameters
        ----------
            dec_type:
                decoherence type that can be: ``"capacitive"`` for capacitive
                loss; ``"inductive"`` for inductive loss; `"quasiparticle"` for
                quasiparticle loss; ``"charge"`` for charge noise, ``"flux"``
                for flux noise; and ``"cc"`` for critical current noise.
            states:
                A tuple of eigenstate indices, for which we want to
                calculate the decoherence rate. For example, for ``states=(0,
                1)``, we calculate the decoherence rate between the ground
                state and the first excited state.
            total:
                if False return a decoherence rate associated with a
                transition from state m to state n for ``states=(m, n)``. if
                True return a decoherence rate associated with both m to n
                and n to m transitions.

        """

        omega1 = self._efreqs[states[0]]
        omega2 = self._efreqs[states[1]]

        state1 = self._evecs[states[0]]
        state2 = self._evecs[states[1]]

        omega = sqf.abs(omega2 - omega1)

        decay = sqf.cast(0, dtype=torch.float32)

        # prevent the exponential overflow(exp(709) is the biggest number
        # that numpy can calculate
        if unt.hbar * omega / (unt.k_B * ENV["T"]) > 709:
            down = 2
            up = 0
        else:
            alpha = unt.hbar * omega / (unt.k_B * ENV["T"])
            down = (1 + 1 / sqf.tanh(alpha / 2))
            up = down * sqf.exp(-alpha)

        # for temperature dependent loss
        if not total:
            if states[0] > states[1]:
                tempS = down
            else:
                tempS = up
        else:
            tempS = down + up

        if dec_type == "capacitive":
            for edge in self.elements.keys():
                for el in self.elements[edge]:
                    if isinstance(el, Capacitor):
                        cap = el
                    else:
                        cap = el.cap
                    if cap.Q:
                        decay = decay + tempS * cap.get_value() / cap.Q(omega) * sqf.abs(
                            self.matrix_elements(
                                "capacitive", edge, states)) ** 2

        if dec_type == "inductive":
            for el, _ in self._memory_ops["ind_hamil"]:
                op = self._memory_ops["ind_hamil"][(el, _)]
                if el.Q:
                    if np.isnan(el.Q(omega, ENV["T"])):
                        decay = decay + 0
                    else:
                        decay = decay + tempS / el.Q(omega, ENV["T"]) / el.get_value() * sqf.abs(
                            sqf.operator_inner_product(state1, op, state2)) ** 2

        if dec_type == "quasiparticle":
            for el, B_idx in self._memory_ops['sin_half']:
                op = self.op('sin_half', {'el': el, 'B_idx': B_idx})
                if np.isnan(sqf.numpy(el.Y(omega, ENV["T"]))):
                    decay = decay + 0
                else:
                    decay = decay + tempS * el.Y(omega, ENV["T"]) * omega * el.get_value() \
                        * unt.hbar * sqf.abs(
                        sqf.operator_inner_product(state1, op, state2)) ** 2

        elif dec_type == "charge":
            if get_optim_mode():
                decay = decay + sqtorch.dec_rate_charge_torch(self, states)
            else:
                decay = decay + self._dec_rate_charge_np(states)

        elif dec_type == "cc":
            if get_optim_mode():
                decay = decay + sqtorch.dec_rate_cc_torch(self, states)
            else:
                decay = decay + self._dec_rate_cc_np(states)

        elif dec_type == "flux":
            if get_optim_mode():
                decay = decay + sqtorch.dec_rate_flux_torch(self, states)
            else:
                decay = decay + self._dec_rate_flux_np(states)

        return decay

    def _get_quadratic_Q(self, A: ndarray) -> Qobj:
        """Return quadratic form of 1/2 * Q^T * A * Q

        Parameters
        ----------
            A:
                ndarray matrix that specifies the coefficient for
                quadratic expression.
        """

        op = qt.Qobj()

        for i in range(self.n):
            for j in range(self.n-i):
                if j == 0:
                    op += 0.5 * A[i, i+j] * self._memory_ops["QQ"][i][j]
                elif j > 0:
                    op += A[i, i+j] * self._memory_ops["QQ"][i][j]

        return op

    def _get_quadratic_phi(self, A: ndarray) -> Qobj:
        """Get quadratic form of 1/2 * phi^T * A * phi

        Parameters
        ----------
            A:
                ndarray matrix that specifies the coefficient for
                quadratic expression.
        """

        op = qt.Qobj()

        # number of harmonic modes
        n_H = len(self.omega != 0)

        for i in range(n_H):
            for j in range(n_H):
                phi_i = self._memory_ops["phi"][i].copy()
                phi_j = self._memory_ops["phi"][j].copy()
                if i == j:
                    op += 0.5 * A[i, i] * phi_i**2
                elif j > i:
                    op += A[i, j] * phi_i * phi_j

        return op

    def _get_partial_H(
        self,
        el: Union[Capacitor, Inductor, Junction, Loop],
        _B_idx: Optional[int] = None,
    ) -> Qobj:
        """
        return the gradient of the Hamiltonian with respect to elements or
        loop as ``qutip.Qobj`` format.
        Parameters
        ----------
            el:
                Element of a circuit that can be either ``Capacitor``,
                ``Inductor``, ``Junction``, or ``Loop``.
            _B_idx:
                Optional integer to indicate which row of the B matrix (per-element
                external flux distribution) to use. This specifies which JJ of the
                circuit to consider specifically (ex. for critical current noise calculation).
        """

        partial_H = qt.Qobj()

        if isinstance(el, Capacitor):
            cInv = np.linalg.inv(sqf.numpy(self.C))
            A = -self.R.T @ cInv @ self.partial_mats[el] @ cInv @ self.R
            partial_H += self._get_quadratic_Q(A)

        elif isinstance(el, Inductor):

            A = -self.S.T @ self.partial_mats[el]  @ self.S
            partial_H += self._get_quadratic_phi(A)

            for edge, el_ind, B_idx in self.elem_keys[Inductor]:
                if el == el_ind:

                    phi = self._get_external_flux_at_element(B_idx)

                    partial_H += -(self._memory_ops["ind_hamil"][(el, B_idx)]
                                   / np.squeeze(sqf.numpy(el.get_value()))**2 / np.sqrt(unt.hbar)
                                   * (unt.Phi0/2/np.pi) * phi)

        elif isinstance(el, Loop):

            loop_idx = self.loops.index(el)

            for edge, el_ind, B_idx in self.elem_keys[Inductor]:
                partial_H += (self.B[B_idx, loop_idx]
                              * self._memory_ops["ind_hamil"][(el_ind, B_idx)]
                              / sqf.numpy(el_ind.get_value()) * unt.Phi0 / np.sqrt(unt.hbar)
                              / 2 / np.pi)

            for edge, el_JJ, B_idx, W_idx in self.elem_keys[Junction]:
                partial_H += (self.B[B_idx, loop_idx] * sqf.numpy(el_JJ.get_value())
                              * self._memory_ops['sin'][(el_JJ, B_idx)])

        elif isinstance(el, Junction):

            for _, el_JJ, B_idx, W_idx in self.elem_keys[Junction]:

                if el == el_JJ and _B_idx is None:
                    partial_H += -self._memory_ops['cos'][(el, B_idx)]

                elif el == el_JJ and _B_idx == B_idx:
                    partial_H += -self._memory_ops['cos'][(el, B_idx)]

        return partial_H

    def get_partial_omega(
        self,
        el: Union[Capacitor, Inductor, Junction, Loop],
        m: int,
        subtract_ground: bool = True,
        _B_idx: Optional[int] = None,
    ) -> float:
        """Return the gradient of the eigen angular frequency with respect to
        elements or loop as ``qutip.Qobj`` format.

        Parameters
        ----------
            el:
                Element of a circuit that can be either ``Capacitor``,
                ``Inductor``, ``Junction``, or ``Loop``.
            m:
                Integer specifies the eigenvalue. for example ``m=0`` specifies
                the ground state and ``m=1`` specifies the first excited state.
            subtract_ground:
                If ``True``, it subtracts the ground state frequency from the
                desired frequency.
            _B_idx:
                Optional integer to indicate which row of the B matrix (per-element
                external flux distribution) to use. This specifies which JJ of the
                circuit to consider specifically (ex. for critical current noise calculation).

        """

        state_m = self._evecs[m]
        partial_H = self._get_partial_H(el, _B_idx)
        partial_omega_m = sqf.operator_inner_product(state_m, partial_H, state_m)

        if subtract_ground:
            state_0 = self._evecs[0]
            partial_omega_0 = sqf.operator_inner_product(state_0, partial_H, state_0)

            return sqf.real(partial_omega_m - partial_omega_0)
        else:
            return sqf.real(partial_omega_m)

    def _get_partial_omega_mn(
        self,
        el: Union[Capacitor, Inductor, Junction, Loop],
        states: Tuple[int, int],
        _B_idx: Optional[int] = None,
    ) -> float:
        """Return the gradient of the eigen angular frequency with respect to
        elements or loop as ``qutip.Qobj`` format. Note that if
        ``states=(m, n)``, it returns ``partial_omega_m - partial_omega_n``.

        Parameters
        ----------
            el:
                Element of a circuit that can be either ``Capacitor``,
                ``Inductor``, ``Junction``, or ``Loop``.
            states:
                Integers indicating indices of eigenenergies to calculate
                the difference of.
            _B_idx:
                Optional integer to indicate which row of the B matrix (external flux
                distribution of that element) to use. This specifies which JJ of the
                circuit to consider specifically
                (ex. for critical current noise calculation).
        """

        state_m = self._evecs[states[0]]
        state_n = self._evecs[states[1]]

        partial_H = self._get_partial_H(el, _B_idx)

        partial_omega_m = sqf.operator_inner_product(state_m, partial_H, state_m)
        partial_omega_n = sqf.operator_inner_product(state_n, partial_H, state_n)

        partial_omega_mn = partial_omega_m -  partial_omega_n
        # assert sqf.imag(partial_omega_mn)/sqf.real(partial_omega_mn) < 1e-6

        return sqf.real(partial_omega_mn)

    def get_partial_vec(
        self,
        el: Union[Element, Loop],
        m: int,
        epsilon=1e-12
    ) -> Qobj:
        """Return the gradient of the eigenvectors with respect to
        elements or loop as ``qutip.Qobj`` format.
        Parameters
        ----------
            el:
                Element of a circuit that can be either ``Capacitor``,
                ``Inductor``, ``Junction``, or ``Loop``.
            m:
                Integer specifies the eigenvalue. for example ``m=0`` specifies
                the ground state and ``m=1`` specifies the first excited state.
        """

        state_m = self._evecs[m]

        n_eig = len(self._evecs)

        partial_H = self._get_partial_H(el)
        partial_state = sqf.zeros(state_m.shape)

        for n in range(n_eig):
            if n == m:
                continue
            state_n = self._evecs[n]

            delta_omega = sqf.numpy(self._efreqs[m] - self._efreqs[n])
            if isinstance(delta_omega, ndarray):
                delta_omega = delta_omega[0]

            partial_state += (
                sqf.operator_inner_product(state_n, partial_H, state_m) * state_n
                / (delta_omega + epsilon)
            )

        return partial_state

    def enforce_element_value_in_range(self):
        if get_optim_mode():
            for elements in self.elements.values():
                for element in elements:
                    # min_tensor = sqf.cast(element.min_value, dtype=torch.float, requires_grad=True)
                    # max_tensor = sqf.cast(element.max_value, dtype=torch.float, requires_grad=True)
                    if element.internal_value < element.min_value:
                        raise_value_out_of_bounds_warning(type(element), element.min_value, element.internal_value.detach().numpy())
                        if type(element) is Junction:
                            element.set_value(element.min_value / 2 / np.pi)
                            element.requires_grad = True
                        else:
                            element.set_value(element.min_value)
                            element.requires_grad = True
                    if element.internal_value > element.max_value:
                        raise_value_out_of_bounds_warning(type(element), element.max_value, element.internal_value.detach().numpy())
                        if type(element) is Junction:
                            element.set_value(element.min_value / 2 / np.pi)
                            element.requires_grad = True
                        else:
                            element.set_value(element.max_value)
                            element.requires_grad = True

    def update(self):
        """Update the circuit Hamiltonian to reflect changes made to the
        scalar values used for circuit elements (ex. C, L, J...)."""

        self.enforce_element_value_in_range()

        self.elem_keys = {
            Inductor: [],
            Junction: [],
        }
        self.loops: List[Loop] = []

        self.C, self.L, self.W, self.B = self._get_LCWB()
        self.R, self.S = np.eye(self.n), np.eye(self.n)
        self.cInvTrans, self.lTrans, self.wTrans = (
            np.linalg.inv(sqf.numpy(self.C)),
            sqf.numpy(self.L).copy(),
            self.W.copy()
        )
        self.omega = np.zeros(self.n)
        self._transform_hamil()

        self._memory_ops: Dict[str, Union[List[Qobj],
                                          List[List[Qobj]], dict]] = {
            "Q": [],  # list of charge operators (normalized by 1/sqrt(hbar))
            "QQ": [[]],  # list of charge times charge operators
            "phi": [],  # list of flux operators (normalized by 1/sqrt(hbar))
            "N": [],  # list of number operators
            "exp": [],  # List of exponential operators
            "root_exp": [],  # List of square root of exponential operators
            "cos": {},  # List of cosine operators
            "sin": {},  # List of sine operators
            "sin_half": {},  # list of sin(phi/2)
            "ind_hamil": {},  # list of w^T*phi that appears in Hamiltonian
        }

        self._build_op_memory()
        self._LC_hamil = self._get_LC_hamil()
        self._build_exp_ops()

        self._efreqs = sqf.array([])
        self._evecs = []

    def _update_element(
        self,
        element: Union[Capacitor, Inductor, Junction, Loop],
        value: float,
        unit: str,
        update_H: bool = True
    ) -> None:
        """Update a single circuit element with a given element value and unit.
        If the unit is `None` (not specified), the element's units will not be
        altered.
        Parameters
        ----------
            value:
                The scalar value to set for a given element, which can be the
                capacitance, inductance, Josephson energy, or loop flux.
            unit:
                The units corresponding to the input value, which must correspond
                to the type of element used.
        """
        if element.type not in [Capacitor, Inductor, Junction, Loop]:
            raise ValueError("Element type must be one of Capacitor, Inductor, "
                             "Junction, or Loop.")
        element.set_value(value, unit)

        if update_H:
            self._update_H()

    def update_elements(
        self,
        elements: List[Union[Capacitor, Inductor, Junction, Loop]],
        values_units: List[Tuple[float, str]]
    ):
        """Updates an input list of circuit elements with new scalar parameter
        values, using the units already specified for that element.
        Parameters
        ----------
            elements:
                List of circuit elements, which must be of the type ``Capacitor``,
                ``Inductor``, or ``Junction``.
            values_units:
                List of tuples (of the same length as ``elements``) for which
                the first tuple element is the value to update with, and the
                second is the unit corresponding to that value.
        """
        for idx in range(len(elements)):
            self._update_element(
                elements[idx],
                values_units[idx][0],
                values_units[idx][1],
                update_H=False
            )
        self._update_H()

    def get_all_circuit_elements(self):
        def flatten(l):
            return [item for sublist in l for item in sublist]
        elements = flatten(list(self.elements.values()))
        return elements<|MERGE_RESOLUTION|>--- conflicted
+++ resolved
@@ -1025,139 +1025,12 @@
         else:
             txt = HamilTxt(tp)
 
-<<<<<<< HEAD
         # txt.print_descript(self)
-=======
-        hamilTxt = txt.H()
-        harDim = np.sum(self.omega != 0)
-        chDim = np.sum(self.omega == 0)
-        W = np.round(self.wTrans, 6)
-        S = np.round(self.S, 3)
-
-        # If circuit has any loop:
-        if self.loops:
-            B = np.round(self.B, 2)
-        else:
-            B = np.zeros((len(self.elem_keys[Junction])
-                          + len(self.elem_keys[Inductor]), 1))
-        EJLst = []
-        ELLst = []
-
-        for i in range(harDim):
-            hamilTxt += txt.omega(i + 1) + txt.ad(i + 1) + \
-                        txt.a(i + 1) + txt.p()
-
-        for i in range(chDim):
-            for j in range(chDim):
-                if j >= i:
-                    hamilTxt += txt.Ec(harDim + i + 1, harDim + j + 1) + \
-                                txt.n(harDim + i + 1, harDim + j + 1) + txt.p()
-
-        JJHamilTxt = ""
-        indHamilTxt = ""
-
-        for i, (edge, el, B_idx, W_idx) in enumerate(self.elem_keys[Junction]):
-            if get_optim_mode():
-                EJLst.append(el.get_value().detach().numpy()  / 2 / np.pi / unt.get_unit_freq())
-            else:
-                EJLst.append(el.get_value() / 2 / np.pi / unt.get_unit_freq())
-            junTxt = txt.Ej(i + 1) + txt.cos() + "("
-            # if B_idx is not None:
-            junTxt += txt.linear(txt.phi, W[W_idx, :]) + \
-                txt.linear(txt.phiExt, B[B_idx, :], st=False)
-            # else:
-            #     junTxt += txt.linear(txt.phi, W[W_idx, :])
-            JJHamilTxt += junTxt + ")" + txt.p()
-
-        for i, (edge, el, B_idx) in enumerate(self.elem_keys[Inductor]):
-
-            # if np.sum(np.abs(B[B_idx, :])) == 0 or B_idx is None:
-            if np.sum(np.abs(B[B_idx, :])) == 0:
-                continue
-            if get_optim_mode():
-                ELLst.append(el.get_value("GHz").detach().numpy())
-            else:
-                ELLst.append(el.get_value("GHz"))
-            indTxt = txt.El(i + 1) + "("
-            if 0 in edge:
-                w = S[edge[0] + edge[1] - 1, :]
-            else:
-                w = S[edge[0] - 1, :] - S[edge[1] - 1, :]
-            w = np.round(w[:harDim], 3)
-
-            indTxt += txt.linear(txt.phi, w) + ")(" + \
-                txt.linear(txt.phiExt, B[B_idx, :])
-            indHamilTxt += indTxt + ")" + txt.p()
->>>>>>> 84dc27ec
 
         self.compute_params()
         self.descrip_vars['H'] = symbolic.construct_hamiltonian(self)
 
-<<<<<<< HEAD
         finalTxt = txt.print_circuit_description(self.descrip_vars)
-=======
-        if '+' in hamilTxt[-3:-1]:
-            hamilTxt = hamilTxt[0:-2] + '\n'
-
-        modeTxt = ''
-        for i in range(harDim):
-            modeTxt += txt.mode(i + 1) + txt.tab() + txt.har()
-
-            modeTxt += txt.tab() + txt.phi(i + 1) + txt.eq() + txt.zp(i + 1) \
-                + "(" + txt.a(i + 1) + "+" + txt.ad(i + 1) + ")"
-
-            omega = np.round(self.omega[i] / 2 / np.pi / unt.get_unit_freq(), 5)
-            zp = 2 * np.pi / unt.Phi0 * np.sqrt(unt.hbar / 2 * np.sqrt(
-                self.cInvTrans[i, i] / self.lTrans[i, i]))
-            zpTxt = "{:.2e}".format(zp)
-
-            modeTxt += txt.tab() + txt.omega(i + 1, False) + txt.eq() + str(
-                omega) + txt.tab() + txt.zp(i + 1) + txt.eq() + zpTxt
-
-            modeTxt += '\n'
-        for i in range(chDim):
-            modeTxt += txt.mode(harDim + i + 1) + txt.tab() + txt.ch()
-            ng = np.round(self.charge_islands[harDim + i].value(), 3)
-            modeTxt += txt.tab() + txt.ng(harDim + i + 1) + txt.eq() + str(ng)
-            modeTxt += '\n'
-
-        paramTxt = txt.param() + txt.tab()
-        for i in range(chDim):
-            for j in range(chDim):
-                if j >= i:
-                    paramTxt += txt.Ec(harDim + i + 1,
-                                       harDim + j + 1) + txt.eq()
-
-                    if i == j:
-                        Ec = (2 * unt.e) ** 2 / (
-                                unt.hbar * 2 * np.pi * unt.get_unit_freq()) * \
-                             self.cInvTrans[
-                                 harDim + i, harDim + j] / 2
-                    else:
-                        Ec = (2 * unt.e) ** 2 / (
-                                unt.hbar * 2 * np.pi * unt.get_unit_freq()) * \
-                             self.cInvTrans[
-                                 harDim + i, harDim + j]
-
-                    paramTxt += str(np.round(Ec, 3)) + txt.tab()
-        for i in range(len(ELLst)):
-            paramTxt += txt.El(i + 1) + txt.eq() + str(
-                np.round(ELLst[i], 3)) + txt.tab()
-        for i in range(len(EJLst)):
-            paramTxt += txt.Ej(i + 1) + txt.eq() + str(
-                np.round(EJLst[i], 3)) + txt.tab()
-        paramTxt += '\n'
-
-        loopTxt = txt.loops() + txt.tab()
-        for i in range(len(self.loops)):
-            phiExt = sqf.numpy(self.loops[i].value()) / 2 / np.pi
-            loopTxt += txt.phiExt(i + 1) + txt.tPi() + txt.eq() + str(
-                phiExt) + txt.tab()
-
-        finalTxt = hamilTxt + txt.line + modeTxt + txt.line + paramTxt + loopTxt
-
-        txt.display(finalTxt)
->>>>>>> 84dc27ec
 
         if _test:
             return finalTxt
