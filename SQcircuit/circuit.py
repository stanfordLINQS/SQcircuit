"""circuit.py contains the classes for the circuit and their properties
"""

from collections import defaultdict, OrderedDict
from copy import copy, deepcopy
import logging
from typing import Any, Dict, List, Optional, Sequence, Tuple, Union, Type
from typing_extensions import Self

import numpy as np
import qutip as qt
import scipy.special
import scipy.sparse
import torch

import mpmath
from numpy import ndarray
from qutip import Qobj
from scipy.linalg import sqrtm, block_diag
from scipy.special import eval_hermitenorm, hyperu
from scipy.sparse.linalg import ArpackNoConvergence

from torch import Tensor

import SQcircuit.units as unt
import SQcircuit.functions as sqf
import SQcircuit.torch_extensions as sqtorch

from SQcircuit.elements import (
    Element,
    Capacitor,
    Inductor,
    Junction,
    Loop,
    Charge
)
from SQcircuit.texts import HamilTxt, is_notebook
from SQcircuit import symbolic
from SQcircuit.noise import ENV
from SQcircuit.settings import ACC, get_optim_mode
from SQcircuit.exceptions import raise_optim_error_if_needed, CircuitStateError

logger = logging.getLogger(__name__)


class CircuitEdge:
    """Class that contains the properties of an edge in the circuit.

    Parameters
    ----------
        circ:
            Circuit that edge is part of.
        edge:
            The tuple represents the edge of the circuit.
    """

    def __init__(
        self,
        circ: 'Circuit',
        edge: Tuple[int, int],
    ) -> None:

        self.circ = circ
        self.edge = edge

        self.w = self._set_w_at_edge()
        self.mat_rep = self._set_matrix_rep()

        self.edge_elems_by_type = {
            Capacitor: [],
            Inductor: [],
            Junction: []
        }

        # check if edge is processed
        self.processed = False

    def _set_w_at_edge(self) -> list:
        """Get the w_k vector as list at the edge."""

        # i1 and i2 are the nodes of the edge
        i1, i2 = self.edge

        w = (self.circ.n + 1) * [0]

        if i1 == 0 or i2 == 0:
            w[i1 + i2] += 1
        else:
            w[i1] += 1
            w[i2] -= 1

        return w[1:]

    def _set_matrix_rep(self) -> ndarray:
        """Special form of matrix representation for an edge of a graph.
        This helps to construct the capacitance and susceptance matrices.
        """

        edge_mat = np.zeros((self.circ.n, self.circ.n))

        if 0 in self.edge:
            i = self.edge[0] + self.edge[1] - 1
            edge_mat[i, i] = 1
        else:
            i = self.edge[0] - 1
            j = self.edge[1] - 1

            edge_mat[i, i] = 1
            edge_mat[j, j] = 1
            edge_mat[i, j] = -1
            edge_mat[j, i] = -1

        return edge_mat

    def update_circuit_loop_from_element(
        self,
        el: Union[Inductor, Junction],
        b_id: int,
    ) -> None:
        """Update loop properties related to circuit from element in the edge
        with its inductive index (b_id).

        Parameters
        ----------
            el:
                Inductive element.
            b_id:
                Inductive index.
        """

        for loop in el.loops:

            self.circ._add_loop(loop)
            loop.add_index(b_id)
            loop.add_to_k_mat(self.w)

            if get_optim_mode():
                self.circ._add_to_parameters(loop)

    def process_edge_and_update_circ(
        self,
        b_id: int,
        w_id: int,
        k_mat: list,
        c_edge_mat: list,
    ) -> Tuple[int, list, list]:
        """Process the edge and update the related circuit properties.

        Parameters
        ----------
            b_id:
                Point to each row of B matrix of the circuit.
            w_id:
                Point to each row of W matrix of the circuit.
            k_mat:
                Matrix related to loop calculation
            c_edge_mat:
                edge capacitance matrix
        """

        for el in self.circ.elements[self.edge]:

            self.edge_elems_by_type[el.type].append(el)

            # Case of inductive element
            if hasattr(el, 'loops'):

                self.edge_elems_by_type[Capacitor].append(el.cap)

                if get_optim_mode():
                    self.circ._add_to_parameters(el.cap)
                    if hasattr(el.cap, 'partial_mat'):
                        self.circ.partial_mats[el.cap] += (
                            el.cap.partial_mat(self.mat_rep)
                        )

                self.circ.elem_keys[el.type].append(
                    el.get_key(self.edge, b_id, w_id)
                )

                self.update_circuit_loop_from_element(el, b_id)

                b_id += 1

                k_mat.append(self.w)

                c_edge_mat.append(
                    el.get_cap_for_flux_dist(self.circ.flux_dist)
                )

            # Case of L and C
            if hasattr(el, 'partial_mat'):

                self.circ.partial_mats[el] += el.partial_mat(self.mat_rep)

            if get_optim_mode():

                self.circ._add_to_parameters(el)

        self.processed = True

        return b_id, k_mat, c_edge_mat

    def _check_if_edge_is_processed(self) -> None:

        assert self.processed, "Edge is not processed yet!"

    def get_eff_cap_value(self) -> float:
        """Return effective capacitor value of the edge."""

        self._check_if_edge_is_processed()

        return sum(list(map(
            lambda c: c.get_value(),
            self.edge_elems_by_type[Capacitor]
        )))

    def get_eff_ind_value(self) -> float:
        """Return effective inductor value of the edge."""

        self._check_if_edge_is_processed()

        return sum(list(map(
            lambda l: 1/l.get_value(),
            self.edge_elems_by_type[Inductor]
        )))

    def is_JJ_in_this_edge(self) -> bool:
        """Check if the edge contains any JJ."""

        self._check_if_edge_is_processed()

        return len(self.edge_elems_by_type[Junction]) != 0

    def is_JJ_without_ind(self) -> bool:
        """Check if the edge only has JJ and no inductor."""

        self._check_if_edge_is_processed()

        flag = (
            len(self.edge_elems_by_type[Junction]) != 0
            and len(self.edge_elems_by_type[Inductor]) == 0
        )

        return flag


class Circuit:
    """Class that contains circuit properties and builds the Hamiltonian using
    the theory discussed in the original SQcircuit paper. Provides methods to
    calculate:

        * Eigenvalues and eigenvectors
        * Phase coordinate representation of eigenvectors
        * Coupling operators
        * Matrix elements
        * Decoherence rates
        * Gradients of Hamiltonian, eigenvalues/vectors, and decoherence rates

    Parameters
    ----------
        elements:
            A dictionary that contains the circuit's elements at each edge
            of the circuit.
        flux_dist:
            Provide the method of distributing the external fluxes. If
            ``flux_dist`` is ``"all"``, SQcircuit assign the external fluxes
            based on the capacitor of each inductive element (This option is
            necessary for time-dependent external fluxes). If ``flux_dist`` is
            ``"inductor"`` SQcircuit finds the external flux distribution by
            assuming the capacitor of the inductors are much smaller than the
            junction capacitors, If ``flux_dist`` is ``"junction"`` it is the
            other way around.
    """

    def __init__(
        self,
        elements: Dict[Tuple[int, int], List[Element]],
        flux_dist: str = 'junctions',
    ) -> None:

        #######################################################################
        # General circuit attributes
        #######################################################################

        self.elements = OrderedDict(
            [(key, elements[key]) for key in elements.keys()]
        )

        if flux_dist not in ['junctions', 'inductors', 'all']:
            raise ValueError("flux_dist option must either be 'junctions', "
                             "'inductors', or 'all'.")
        self.flux_dist = flux_dist

        # circuit inductive loops
        self.loops: List[Loop] = []

        # number of nodes without ground
        self.n: int = max(max(self.elements))

        # number of branches that contain junctions without a parallel inductor.
        self.num_jun_without_ind: int = 0

        self.elem_keys = {
            # inductor element keys: (edge, el, b_id) b_id point to
            # each row of B matrix (external flux distribution of that element)
            Inductor: [],
            # junction element keys: (edge, el, b_id, w_id) b_id point to
            # each row of B matrix (external flux distribution of that element)
            # and w_id point to each row of W matrix
            Junction: [],
        }

        # contains the parameters that we want to optimize.
        self._parameters: OrderedDict[Tuple[Element, Tensor]] = OrderedDict()

        #######################################################################
        # Transformation related attributes
        #######################################################################

        # get the capacitance matrix, sudo-inductance matrix, W matrix,
        # and B matrix (loop distribution over inductive elements)
        self.C, self.L, self.W, self.B = self._get_LCWB()

        # initialize the transformation matrices for charge and flux operators.
        self.R, self.S = np.eye(self.n), np.eye(self.n)

        # initialize transformed susceptance, inverse capacitance,
        # and W matrices.
        self.cInvTrans, self.lTrans, self.wTrans = (
            np.linalg.inv(sqf.to_numpy(self.C)),
            sqf.to_numpy(self.L).copy(),
            self.W.copy()
        )

        # natural angular frequencies of the circuit for each mode as a numpy
        # array (zero for charge modes)
        self.omega = np.zeros(self.n)

        # transform the Hamiltonian of the circuit
        self._transform_hamil()

        # charge islands of the circuit
        self.charge_islands = {
            i: Charge() for i in range(self.n) if
            self._is_charge_mode(i)
        }

        #######################################################################
        # Operator and diagonalization related attributes
        #######################################################################

        # truncation numbers for each mode
        self.m = []
        # squeezed truncation numbers (eliminating the modes with truncation
        # number equals 1)
        self.ms = []

        self._memory_ops: Dict[str, Union[List[Qobj],
                                          List[List[Qobj]], dict]] = {
            'Q': [],  # list of charge operators (normalized by 1/sqrt(hbar))
            'QQ': [[]],  # list of charge times charge operators
            'phi': [],  # list of flux operators (normalized by 1/sqrt(hbar))
            'N': [],  # list of number operators
            'exp': [],  # List of exponential operators
            'root_exp': [],  # List of square root of exponential operators
            'cos': {},  # List of cosine operators
            'sin': {},  # List of sine operators
            'sin_half': {},  # list of sin(phi/2)
            'ind_hamil': {},  # list of w^T*phi that appears in Hamiltonian
        }

        # TODO: fix typing; add comments etc.
        self.descrip_vars: Dict[str, Union[List[float], np.ndarray]] = {
            'omega': [],
            'phi_zp': [],
            'ng': [],
            'EC': None,
            'EJ': None
        }

        # LC part of the Hamiltonian
        self._LC_hamil = 0

        # eigenvalues of the circuit
        self._efreqs = sqf.array([])
        # eigenvectors of the circuit
        self._evecs = []

        # Toggle whether we need to copy all elements (namely the
        # _memory_ops and _LC_hamil; see .__getstate__)
        self._toggle_fullcopy = True

    def update(self) -> None:
        """Update the circuit Hamiltonian to reflect in-place changes made to
        the scalar values used for circuit elements (ex. C, L, J...).
        """

        self.elem_keys = {
            Inductor: [],
            Junction: [],
        }
        self.loops: List[Loop] = []

        self._parameters = OrderedDict()

        self.C, self.L, self.W, self.B = self._get_LCWB()
        self.R, self.S = np.eye(self.n), np.eye(self.n)
        self.cInvTrans, self.lTrans, self.wTrans = (
            np.linalg.inv(sqf.to_numpy(self.C)),
            sqf.to_numpy(self.L).copy(),
            self.W.copy()
        )
        self.omega = np.zeros(self.n)
        self._transform_hamil()

        self._memory_ops: Dict[
            str, Union[List[Qobj], List[List[Qobj]], dict]
        ] = {
            'Q': [],  # list of charge operators (normalized by 1/sqrt(hbar))
            'QQ': [[]],  # list of charge times charge operators
            'phi': [],  # list of flux operators (normalized by 1/sqrt(hbar))
            'N': [],  # list of number operators
            'exp': [],  # List of exponential operators
            'root_exp': [],  # List of square root of exponential operators
            'cos': {},  # List of cosine operators
            'sin': {},  # List of sine operators
            'sin_half': {},  # list of sin(phi/2)
            'ind_hamil': {},  # list of w^T*phi that appears in Hamiltonian
        }

        self._build_op_memory()
        self._LC_hamil = self._get_LC_hamil()
        self._build_exp_ops()

        self._efreqs = sqf.array([])
        self._evecs = []

    def __getstate__(self) -> dict[str, Any]:
        attrs = self.__dict__

        # When ``_toggle_fullcopy`` is ``False``, remove attributes of the
        # circuit which cost a lot of memory but can be reconstructed by calling
        # ``.update()``. Useful when pickling a copy of the circuit.
        if self._toggle_fullcopy:
            avoid_attrs = []
        else:
            avoid_attrs = ['_memory_ops', '_LC_hamil']

        self_dict = {k: attrs[k] for k in attrs if k not in avoid_attrs}

        return self_dict

    def __setstate__(self, state) -> None:
        self.__dict__ = state
        # Set ``_toggle_fullcopy`` back to ``True`` because this is the default
        # state when initializing a circuit, but is often set to ``False`` when
        # pickling the circuit.
        self._toggle_fullcopy = True

    @property
    def efreqs(self) -> Union[ndarray, Tensor]:
        """Eigenfrequencies in the chosen frequency unit for SQcircuit. If the
        SQcircuit engine is ``PyTorch``, the efreqs will be in ``Tensor``
        format; otherwise, they will be in ``ndarray`` format."""
        if len(self._efreqs) == 0:
            raise CircuitStateError('Please diagonalize the circuit first.')

        return self._efreqs / (2 * np.pi * unt.get_unit_freq())

    @property
    def evecs(self) -> Union[List[Qobj], Tensor]:
        """List of circuit eigenvectors. If the SQcircuit engine is ``PyTorch``,
        each eigenvector will be in ``Tensor`` format; otherwise, they will be
        in ``Qutip.Qobj`` format."""
        if len(self._evecs) == 0:
            raise CircuitStateError('Please diagonalize the circuit first.')

        return self._evecs

    @property
    def trunc_nums(self) -> List[int]:
        """List of truncation numbers of the circuit. For harmonic modes, these
        are N where the Hilbert space is 0, 1, …, (N-1) and for charge modes
        these are N where the Hilbert space is -(N-1), …, 0, …, (N-1).
        """
        trunc_nums = []
        for i in range(self.n):
            if self._is_charge_mode(i):
                trunc_nums.append(int((self.m[i] + 1)/2))
            else:
                trunc_nums.append(self.m[i])
        return trunc_nums

    @property
    def parameters(self) -> List[Tensor]:
        """The values of the elements in the circuit which require gradients
        to be computed (either leaf tensors wtih ``requires_grad == True``, or
        non-leaf tensors). The parameters can be set by a list of new values
        for each of the elements.
    
        Only available when using the ``PyTorch`` engine of ``SQcircuit``.
        """
        raise_optim_error_if_needed()

        return list(self._parameters.values())

    @parameters.setter
    def parameters(self, new_params: Union[Tensor, List[Tensor]]) -> None:
        raise_optim_error_if_needed()

        try:
            for i, element in enumerate(self._parameters.keys()):
                element.internal_value = new_params[i]
        except IndexError as e:
            raise ValueError('Shape of new parameters does not match.') from e

        self.update()

    @property
    def parameters_grad(self) -> Union[List[Optional[Tensor]], Tensor]:
        """Return the gradients of the tensors in ``.parameters``. If all values
        are not ``None``, it is returned as a stacked ``Tensor``, otherwise as a
        list of individual values.
        """
        raise_optim_error_if_needed()

        grad_list = []
        for val in self.parameters:
            grad_list.append(val.grad)

        if None in grad_list:
            return grad_list

        return torch.stack(grad_list).detach().clone()

    @property
    def parameters_dict(
            self
    ) -> OrderedDict[Tuple[Union[Element, Loop], Tensor]]:
        """The dictionary of (element, value) pairs for the elements in
        the circuit which require gradient.
        """
        raise_optim_error_if_needed()

        return self._parameters

    @property
    def parameters_elems(self) -> List[Union[Element, Loop]]:
        """The elements in the circuit which require gradient.
        """
        raise_optim_error_if_needed()

        return list(self._parameters.keys())

    def get_params_type(self) -> List[Union[Type[Element], Type[Loop]]]:
        """List of the types for each element in the circuit's parameters.
        """
        raise_optim_error_if_needed()

        elements_flattened = list(self._parameters.keys())

        params_type = [type(element) for element in elements_flattened]

        return params_type

    def zero_grad(self) -> None:
        """Set the gradient of all values in ``self.parameters`` to ``None``.
        """
        raise_optim_error_if_needed()

        for val in self.parameters:
            val.grad=None

    def _add_to_parameters(self, el: Element) -> None:
        """Add an element which requires gradient computation to ``.parameters``.
        Either
            - ``requires_grad`` is ``True``; or
            - the element is not a leaf tensor.

        Parameters
        ----------
            el:
                An element to add to ``.parameters``, if the element requires
                gradient and is not already present.
        """
        if (el.requires_grad or not el.is_leaf) and el not in self._parameters:
            self._parameters[el] = el.internal_value

    def _add_loop(self, loop: Loop) -> None:
        """Add loop to the circuit loops.

        Parameters
        ----------
            loop:
                Loop in the circuit to add to ``.loops``.
        """
        if loop not in self.loops:
            loop.reset()
            self.loops.append(loop)

    def safecopy(self, save_eigs=False) -> Self:
        """Return a copy of ``self``, explicitly detaching and cloning all
        tensor values in the circuit (which are element and loop values).
        Eigenvalues/vectors are either discarded or detached and cloned based
        on the value of ``save_eigs``.

        Parameters
        ----------
            save_eigs:
                Whether to retain the eigenvalues/vectors in the copied version
                of the circuit.

        Returns
        ----------
            Deepcopy of `self`.
        """
        # Instantiate new container
        new_circuit = copy(self)

        # When using the PyTorch engine, SQcircuit contains many tensor values,
        # which may not be leafs. These don't implement a deepcopy method, so
        # need to be explicitly detached/cloned.
        if get_optim_mode():
            # Capacitance and inductance matrices are constructed from
            # element values
            new_circuit.C = new_circuit.C.detach().clone()
            new_circuit.L = new_circuit.L.detach().clone()

            # Replace all loops in circuit with identically-valued copies
            # whose `.internal_value`s are cloned.
            new_loops: List[Loop] = []
            replacement_dict: Dict[Union[Loop, Element], Union[Loop, Element]] = {}
            for loop in self.loops:
                new_loop = copy(loop)
                new_loop.internal_value = loop.internal_value.detach().clone()
                new_loops.append(new_loop)
                replacement_dict[loop] = new_loop
            new_circuit.loops = new_loops

            # Replace all elements in circuit with identically-valued copies
            # whose `.internal_value`s are cloned.
            new_elements = defaultdict(list)
            for edge in self.elements:
                for el in self.elements[edge]:
                    new_el = copy(el)
                    new_el.internal_value = el.internal_value.detach().clone()
                    # Need to also replace loops associated with circuit
                    # with the new copies.
                    if hasattr(el, 'loops'):
                        new_loops = []
                        for l in el.loops:
                            new_loops.append(replacement_dict[l])
                        new_el.loops = new_loops
                    new_elements[edge].append(new_el)

                    replacement_dict[el] = new_el
            new_circuit.elements = new_elements

            # Replace the parameters dict with the copied elements
            new_circuit._parameters = OrderedDict()
            for el in self._parameters:
                new_el = replacement_dict[el]
                new_circuit._parameters[new_el] = new_el.internal_value

            # Several operators in SQcircuit are saved in dictionaries
            # indexed by element. These keys all need to be updated to use
            # the copied elements.

            # Update the `.elem_keys` dictionary
            new_circuit.elem_keys = {
                Inductor: [],
                Junction: [],
            }
            for edge, el, b_id, w_id in self.elem_keys[Junction]:
                new_el = replacement_dict[el]
                new_circuit.elem_keys[Junction].append((edge, new_el, b_id, w_id))
            for edge, el, b_id in self.elem_keys[Inductor]:
                new_el = replacement_dict[el]
                new_circuit.elem_keys[Inductor].append((edge, new_el, b_id))

            # Update the `.partial_mats` dictionary
            new_circuit.partial_mats = defaultdict(lambda: 0)
            for el, partial_mat in self.partial_mats.items():
                try:
                    new_circuit.partial_mats[replacement_dict[el]] = partial_mat
                except KeyError:
                    new_circuit.partial_mats[el] = partial_mat

            # Update the `.memory_ops` dictionary.
            new_circuit._memory_ops = {}
            # Some operators contain dictionaries indexed by elements; the
            # others are fine.
            problem_types = ['cos', 'sin', 'sin_half', 'ind_hamil']
            for op_type in self._memory_ops:
                if op_type not in problem_types:
                    new_circuit._memory_ops[op_type] = self._memory_ops[op_type]
                else:
                    new_circuit._memory_ops[op_type] = {}
                    for el, b_id in self._memory_ops[op_type].keys():
                        new_circuit._memory_ops[op_type][(replacement_dict[el], b_id)] = (
                            self._memory_ops[op_type][(el, b_id)]
                        )

        # Remove old eigenvectors/values, if desired
        if save_eigs:
            new_circuit._efreqs = self._efreqs.detach().clone()
            new_circuit._evecs = self._evecs.detach().clone()
        else:
            new_circuit._efreqs = sqf.array([])
            new_circuit._evecs = []

        # Delete the `.descrip_vars`, because bug in the `ExplicitSymbol` class
        # prevents native `deepcopy`ing.
        new_circuit.descrip_vars = None

        # Deepcopy the whole thing, now that problematic attributes have been
        # explicitly taken care of.
        return deepcopy(new_circuit)

    def picklecopy(self) -> Self:
        """Helper function which returns a shallow copy of ``self`` with
        ``._toggle_fullcopy = False``. Use for pickling circuit to save memory.

        Returns
        ----------
            Copy of self with ``._toggle_fullcopy = False``.
        """
        # Instantiate new container
        new_circuit = copy(self)

        # Remove large objects when saving
        new_circuit._toggle_fullcopy = False

        return new_circuit

    def _get_LCWB(self) -> Tuple[ndarray, ndarray, ndarray, ndarray]:
        """Calculate the capacitance matrix, sustenance matrix, W matrix,
        and the flux distribution over inductive elements B matrix.

        Returns
        ----------
            A tuple of the (capacitance, susceptance, W, B) matrices.
        """

        c_mat = sqf.zeros((self.n, self.n), dtype=torch.float64)
        l_mat = sqf.zeros((self.n, self.n), dtype=torch.float64)
        w_mat = []
        b_mat = sqf.array([])

        self.partial_mats = defaultdict(lambda: 0)

        # point to each row of B matrix (external flux distribution of that
        # element) or count the number of inductive elements.
        b_id = 0

        # w_id point to each row of W matrix for junctions or count the
        # number of edges contain JJ
        w_id = 0

        # number of branches that contain JJ without a parallel inductor.
        num_jun_without_ind = 0

        # k_mat is a matrix that transfers node coordinates to the edge phase
        # drop for inductive elements (In the paper Appendix D we referred to it
        # as W matrix)
        k_mat = []

        # capacitor at each inductive element
        c_edge_mat = []

        for edge in self.elements.keys():

            circ_edge = CircuitEdge(self, edge)

            b_id, k_mat, c_edge_mat = circ_edge.process_edge_and_update_circ(
                b_id,
                w_id,
                k_mat,
                c_edge_mat
            )

            if circ_edge.is_JJ_without_ind():
                num_jun_without_ind += 1

            c_mat += sqf.array(circ_edge.get_eff_cap_value()) * sqf.array(
                circ_edge.mat_rep)

            l_mat += sqf.array(circ_edge.get_eff_ind_value()) * sqf.array(
                circ_edge.mat_rep)

            if circ_edge.is_JJ_in_this_edge():
                w_mat.append(circ_edge.w)
                w_id += 1

        w_mat = np.array(w_mat)

        try:
<<<<<<< HEAD
            K1 = np.array(K1)
            a = np.zeros_like(K1)
            select = np.sum(K1 != a, axis=0) != 0
            # eliminate the zero columns
            K1 = K1[:, select]
            if K1.shape[0] == K1.shape[1]:
                K1 = K1[:, 0:-1]

            X = K1.T @ np.diag([sqf.to_numpy(c) for c in c_edge_mat])
=======
            k_mat = np.array(k_mat)

            k_mat = sqf.remove_dependent_columns(k_mat)

            x_mat = k_mat.T @ np.diag(sqf.numpy(c_edge_mat))
>>>>>>> 36f0829d
            for loop in self.loops:
                g = np.zeros((1, b_id))
                g[0, loop.indices] = loop.get_g()
                x_mat = np.concatenate((x_mat, g), axis=0)

            # number of inductive loops of the circuit
            n_loops = len(self.loops)

            if n_loops != 0:
                i_mat = np.concatenate(
                    (np.zeros((b_id - n_loops, n_loops)), np.eye(n_loops)),
                    axis=0
                )
                b_mat = np.linalg.inv(x_mat) @ i_mat
                b_mat = np.around(b_mat, 5)

        except ValueError:
            raise ValueError('The edge list does not specify a connected graph '
                             'or all inductive loops of the circuit are not '
                             'specified.') from None

        self.num_jun_without_ind = num_jun_without_ind

        return c_mat, l_mat, w_mat, b_mat

    def _is_charge_mode(self, i: int) -> bool:
        """Check if the mode is a charge mode.

        Parameters
        ----------
            i:
                index of the mode. (starts from zero for the first mode)

        Returns
        ----------
            Whether the ``i``th mode is a charge mode.
        """
        if i >= self.n:
            raise ValueError(f'The circuit only has {self.n} modes!')

        return self.omega[i] == 0

    def _apply_transformation(self, S: ndarray, R: ndarray) -> None:
        """Apply S and R transformation on transformed C, L, and W matrix.

        Parameters
        ----------
            S:
                Transformation matrices related to flux operators.
            R:
                Transformation matrices related to charge operators.
        """

        self.cInvTrans = R.T @ self.cInvTrans @ R
        self.lTrans = S.T @ self.lTrans @ S

        if len(self.W) != 0:
            self.wTrans = self.wTrans @ S

        self.S = self.S @ S
        self.R = self.R @ R

    def _get_and_apply_transformation_1(self) -> Tuple[ndarray, ndarray]:
        """Get and apply the first transformation of the coordinates that
        simultaneously diagonalizes the capacitance and susceptance matrices.

        Returns
        ----------
            A tuple of the (S1, R1) matrices.
        """

<<<<<<< HEAD
        cMatRoot = sqrtm(sqf.to_numpy(self.C))
        cMatRootInv = np.linalg.inv(cMatRoot)
        lMatRoot = sqrtm(sqf.to_numpy(self.L))
=======
        c_mat_root = sqrtm(sqf.numpy(self.C))
        c_mat_root_inv = np.linalg.inv(c_mat_root)
        l_mat_root = sqrtm(sqf.numpy(self.L))
>>>>>>> 36f0829d

        _, D, U = np.linalg.svd(l_mat_root @ c_mat_root_inv)

        # the case that there is not any inductor in the circuit
        if np.max(D) == 0:
            D = np.diag(np.eye(self.n))
            sing_locs = list(range(0, self.n))
        else:
            # find the number of singularities in the circuit

<<<<<<< HEAD
            lEig, _ = np.linalg.eig(sqf.to_numpy(self.L))
            numSing = len(lEig[lEig / np.max(lEig) < ACC['sing_mode_detect']])
            singLoc = list(range(self.n - numSing, self.n))
            D[singLoc] = np.max(D)
=======
            l_mat_eigs, _ = np.linalg.eig(sqf.numpy(self.L))
            num_sings = len(l_mat_eigs[
                    l_mat_eigs / np.max(l_mat_eigs) < ACC["sing_mode_detect"]
            ])
            sing_locs = list(range(self.n - num_sings, self.n))
            D[sing_locs] = np.max(D)
>>>>>>> 36f0829d

        # build S1 and R1 matrix
        s_1 = c_mat_root_inv @ U.T @ np.diag(np.sqrt(D))
        r_1 = np.linalg.inv(s_1).T

        self._apply_transformation(s_1, r_1)

        self.lTrans[sing_locs, sing_locs] = 0

        return s_1, r_1

    @staticmethod
    def _independent_rows(A: ndarray) -> Tuple[List[int], List[ndarray]]:
        """Use the Gram-Schmidt process to find the linear independent rows of 
        matrix A and return the list of row indices of A and list of the rows.

        Parameters
        ----------
            A:
                ``np.ndarray`` matrix that we try to find its independent
                rows.

        Returns
        ----------
            The list of indices of linearly independent rows of ``A`` and a
            basis for the row space of ``A``.
        """

        # normalize the rows of matrix A
        A_norm = A / (np.linalg.norm(A, axis=1).reshape(A.shape[0], 1) + 1e-9)

        # Get the row of each A that has the highest norm in descending order.
        # This is important for the case of JJ capacitively coupled to JL.
        sorted_index = np.argsort(-np.linalg.norm(A, axis=1))

        basis = []
        idx_list = []

        for i in sorted_index:
            a = A_norm[i, :]
            a_prime = a - sum([np.dot(a, e) * e for e in basis])
            if (np.abs(a_prime) > ACC['Gram–Schmidt']).any():
                idx_list.append(i)
                basis.append(a_prime / np.linalg.norm(a_prime))

        return idx_list, basis

    def _round_to_zero_one(self, W: ndarray) -> ndarray:
        """Round the charge mode elements of W or transformed W matrix that
        are close to 0, -1, and 1 to the exact value of 0, -1, and 1
        respectively.

        Parameters
        ----------
            W:
                ``np.ndarray`` that can be either W or transformed W matrix.

        Returns
        ----------
            A rounded copy of ``W``.
        """

        rounded_W = W.copy()

        if self.num_jun_without_ind == 0:
            rounded_W[:, self.omega == 0] = 0

        charge_only_W = rounded_W[:, self.omega == 0]

        charge_only_W[np.abs(charge_only_W) < ACC['Gram–Schmidt']] = 0
        charge_only_W[np.abs(charge_only_W - 1) < ACC['Gram–Schmidt']] = 1
        charge_only_W[np.abs(charge_only_W + 1) < ACC['Gram–Schmidt']] = -1

        rounded_W[:, self.omega == 0] = charge_only_W

        return rounded_W

    def _is_gram_schmidt_successful(self, S) -> bool:
        """Check if the Gram_Schmidt process has the sufficient accuracy for
        the ``S`` transformation matrix.

        Parameters
        ----------
            S:
                Transformation matrix related to flux operators.

        Returns
        ----------
            True if the Gram-Schmidt succeeded
        """

        is_successful = True

        # absolute value of the current wTrans
        cur_w_trans = self._round_to_zero_one(self.wTrans @ S)

        for j in range(self.n):
            if self._is_charge_mode(j):
                for abs_w in np.abs(cur_w_trans[:, j]):
                    if abs_w != 0 and abs_w != 1:
                        is_successful = False

        return is_successful

    def _is_junction_in_circuit(self) -> bool:
        """Check if there are any Josephson junctions in the circuit.
        
        Returns
        ----------
            True if the circuit contains Josephson junctions, false otherwise.
        """

        return len(self.W) != 0

    def _get_and_apply_transformation_2(self) -> Tuple[ndarray, ndarray]:
        """Get and apply the second transformation of the coordinates that
        transforms the subspace of the charge operators in order to have the
        reciprocal primitive vectors in Cartesian direction.

        Returns
        ----------
            A tuple of the (S2, R2) transformation matrices.
        """

        if len(self.W) != 0:
            # remove independent rows
            w_t = sqf.remove_dependent_columns(self.W.T)
            w_reduced = w_t.T
            w_reduced_transformed = w_reduced @ self.S1
            
            # charge part of the reduced w_mat
            w_charge = w_reduced_transformed[:, self.omega == 0].copy()

            # get the charge basis part of the wTrans matrix
            # w_charge = self.wTrans[:, self.omega == 0].copy()

            # number of operators represented in charge bases
            nq = w_charge.shape[1]
        else:
            nq = 0
            w_charge = np.array([])

        # if we need to represent an operator in the charge basis
        if nq != 0 and self.num_jun_without_ind != 0:

            # list of indices of w vectors that are independent
            ind_lst = []

            # random vectors to complete the basis
            rnd_vecs = []

            # use Gram–Schmidt to find the linear independent rows of
            # normalized w_charge (w_charge_norm)
            basis = []

            while len(basis) != nq:
                if len(basis) == 0:
                    ind_lst, basis = self._independent_rows(w_charge)
                else:
                    # random vectors to complete the basis
                    rnd_vecs = list(
                        np.linalg.norm(w_charge, 'fro')
                        * np.random.randn(nq - len(basis), nq)
                    )
                    completed_basis = np.array(basis + rnd_vecs)
                    _, basis = self._independent_rows(completed_basis)

            # the second S and R matrix are:
            f_mat = np.array(list(w_charge[ind_lst, :]) + rnd_vecs)
            s_2 = block_diag(np.eye(self.n - nq), np.linalg.inv(f_mat))

            r_2 = np.linalg.inv(s_2.T)

        else:
            s_2 = np.eye(self.n, self.n)
            r_2 = s_2

        if self._is_gram_schmidt_successful(s_2):

            self._apply_transformation(s_2, r_2)

            self.wTrans = self._round_to_zero_one(self.wTrans)

            return s_2, r_2

        else:
            logger.warning('Gram_Schmidt process failed. Retrying...')

            return self._get_and_apply_transformation_2()

    def _get_and_apply_transformation_3(self) -> Tuple[ndarray, ndarray]:
        """ Get and apply the third transformation of the coordinates 
        that scales the modes.

        Returns
        ----------
            A tuple of the (S3, R3) transformation matrices.
        """

        s_3 = np.eye(self.n)

        for j in range(self.n):

            if self._is_charge_mode(j):
                # already scaled by second transformation
                continue

            # for harmonic modes
            elif self._is_junction_in_circuit():

                # note: alpha here is absolute value of alpha (alpha is pure
                # imaginary)
                # get alpha for j-th mode
                jth_alphas = np.abs(self.alpha(range(self.wTrans.shape[0]), j))
                self.wTrans[:, j][jth_alphas < ACC['har_mode_elim']] = 0

                if np.max(jth_alphas) > ACC['har_mode_elim']:
                    # find the coefficient in wTrans for j-th mode that
                    # has maximum alpha
                    s = np.abs(self.wTrans[np.argmax(jth_alphas), j])
                    s_3[j, j] = 1 / s
                else:
                    # scale the uncoupled mode
                    s = np.max(np.abs(self.S[:, j]))
                    s_3[j, j] = 1 / s

            else:
                # scale the uncoupled mode
                s = np.max(np.abs(self.S[:, j]))
                s_3[j, j] = 1 / s

        r_3 = np.linalg.inv(s_3.T)

        self._apply_transformation(s_3, r_3)

        return s_3, r_3

    def _transform_hamil(self) -> None:
        """Transform the Hamiltonian of the circuit into the charge and Fock
        bases.
        """

        # get the first transformation
        self.S1, self.R1 = self._get_and_apply_transformation_1()

        # natural frequencies of the circuit(zero for modes in charge basis)
        self.omega = np.sqrt(np.diag(self.cInvTrans) * np.diag(self.lTrans))

        if self._is_junction_in_circuit():
            # get the second transformation
            self.S2, self.R2 = self._get_and_apply_transformation_2()

        # scaling the modes by third transformation
        self.S3, self.R3 = self._get_and_apply_transformation_3()

    def _compute_params(self) -> None:
        """Compute parameters of transformed Hamiltonian to reduced number
        of significant figures and in the frequency units of ``SQcircuit``;
        store in the ``.descrip_vars`` dictionary for easy access.
        """

        # dimensions of modes of circuit
        self.descrip_vars['n_modes'] = self.n
        self.descrip_vars['har_dim'] = np.sum(self.omega != 0)
        har_dim = self.descrip_vars['har_dim']
        self.descrip_vars['charge_dim'] = np.sum(self.omega == 0)
        self.descrip_vars['omega'] = (
            self.omega / (2 * np.pi * unt.get_unit_freq())
        )

        self.descrip_vars['phi_zp'] = (
            (2 * np.pi / unt.Phi0)
            * np.sqrt(unt.hbar 
                      / (2 * np.sqrt(
                          np.diag(self.lTrans)[:har_dim]
                          / np.diag(self.cInvTrans)[:har_dim]
        ))))
        self.descrip_vars['ng'] = [self.charge_islands[i].value()
                                    for i in range(har_dim, self.n)]
        self.descrip_vars['EC'] = (
            ((2 * unt.e) ** 2 / (unt.hbar * 2 * np.pi * unt.get_unit_freq()))
            * np.diag(np.repeat(0.5, self.n)) 
            * self.cInvTrans
        )

        self.descrip_vars['W'] = np.round(self.wTrans, 6)
        self.descrip_vars['S'] = np.round(self.S, 3)
        if self.loops:
            self.descrip_vars['B'] = np.round(self.B, 2)
        else:
            self.descrip_vars['B'] = np.zeros((len(self.elem_keys[Junction])
                          + len(self.elem_keys[Inductor]), 1))

        self.descrip_vars['EJ'] = []
        for _, el, _, _ in self.elem_keys[Junction]:
            self.descrip_vars['EJ'].append(sqf.to_numpy(el.get_value())
                                           / (2 * np.pi * unt.get_unit_freq()))
        self.descrip_vars['EL'] = []
        self.descrip_vars['EL_incl'] = []
<<<<<<< HEAD
        for _, el, B_idx in self.elem_keys[Inductor]:
            self.descrip_vars['EL'].append(sqf.to_numpy(el.get_value(unt._unit_ind)))
=======
        for _, el, b_id in self.elem_keys[Inductor]:
            self.descrip_vars['EL'].append(sqf.numpy(el.get_value(unt._unit_ind)))
>>>>>>> 36f0829d
            self.descrip_vars['EL_incl'].append(
                np.sum(np.abs(self.descrip_vars['B'][b_id, :])) != 0)

        self.descrip_vars['EC'] = dict()
        for i in range(self.descrip_vars['har_dim'], self.descrip_vars['n_modes']):
            for j in range(i, self.descrip_vars['n_modes']):
                self.descrip_vars['EC'][(i,j)] = (
                    (2 * unt.e) ** 2 
                    / (unt.hbar * 2 * np.pi * unt.get_unit_freq()) 
                    * self.cInvTrans[i, j]
                )
                if i == j:
                    self.descrip_vars['EC'][(i,j)] /= 2

        # values of loops
        self.descrip_vars['n_loops'] = len(self.loops)
        self.descrip_vars['loops'] = [sqf.to_numpy(self.loops[i].value()) / 2 / np.pi
                                      for i in range(len(self.loops))]

    def description(
        self,
        tp: Optional[str] = None,
        _test: bool = False,
    ) -> Optional[str]:
        """Print out Hamiltonian and a listing of the modes (whether they are
        harmonic or charge modes with the frequency for each harmonic mode),
        Hamiltonian parameters, and external flux values. Constructs a
        symbolic Hamiltonian, which is stored in `.descrip_vars['H']`.

        Parameters
        ----------
            tp:
                If ``None`` prints out the output as Latex if SQcircuit is
                running in a Jupyter notebook and as text if SQcircuit is
                running in Python terminal. If ``tp`` is ``'ltx'``,
                the output is in Latex format, and if ``tp`` is ``'txt'`` the
                output is in text format.
            _test:
                if True, return the entire description as string
                text (use only for testing the function).

        Returns
        ----------
            The text of the description as a string, if ``_test`` is ``True``.
        """
        if tp is None:
            if is_notebook():
                txt = HamilTxt('ltx')
            else:
                txt = HamilTxt('txt')
        else:
            txt = HamilTxt(tp)

        self._compute_params()
        self.descrip_vars['H'] = symbolic.construct_hamiltonian(self)

        final_txt = txt.print_circuit_description(self.descrip_vars)

        if _test:
            return final_txt

    def loop_description(self, _test: bool = False) -> Optional[str]:
        """
        Print out the external flux distribution over inductive elements.

        Parameters
        ----------
            _test:
                if True, return the entire description as string
                text. (use only for testing the function)

        Returns
        ----------
            The text of the external flux distribution, if ``_test`` is
            ``True``.
        """
        loop_description_txt = HamilTxt.print_loop_description(self)

        if _test:
            return loop_description_txt

    def set_trunc_nums(self, nums: List[int]) -> None:
        """Set the truncation numbers for each mode.

        Parameters
        ----------
            nums:
                A list that contains the truncation numbers for each mode.
                Harmonic modes with truncation number N are 0, 1 , ...,
                (N-1), and charge modes with truncation number N are -(N-1),
                ..., 0, ..., (N-1).
        """

        logger.info('set_trunc_nums called')

        if not isinstance(nums, list):
            raise ValueError('The input must be be a python list')
        if len(nums) != self.n:
            raise ValueError('The number of modes (length of the input) must be '
                             'equal to the number of nodes.')

        self.m = self.n*[1]

        for i in range(self.n):
            # for charge modes:
            if self._is_charge_mode(i):
                self.m[i] = 2 * nums[i] - 1
            # for harmonic modes
            else:
                self.m[i] = nums[i]

        # squeeze the mode with truncation number equal to 1.
        self.ms = list(filter(lambda x: x != 1, self.m))

        self._build_op_memory()

        self._LC_hamil = self._get_LC_hamil()

        self._build_exp_ops()

    def set_charge_offset(self, mode: int, ng: float) -> None:
        """Set the charge offset for each charge mode.

        Parameters
        ----------
            mode:
                An integer that specifies the charge mode. To see, which mode
                is a charge mode, one can use ``description()`` method.
            ng:
                The charge offset.
        """
        if not isinstance(mode, int):
            raise ValueError('Mode number should be an integer.')
        if mode - 1 not in self.charge_islands:
            raise ValueError('The specified mode is not a charge mode.')

        if len(self.m) == 0:
            self.charge_islands[mode - 1].set_offset(ng)
        else:
            self.charge_islands[mode - 1].set_offset(ng)

            self._build_op_memory()

            self._LC_hamil = self._get_LC_hamil()

    def set_charge_noise(self, mode: int, A: float) -> None:
        """Set the charge noise for each charge mode.

        Parameters
        ----------
            mode:
                An integer that specifies the charge mode. To see which mode
                is a charge mode, we can use ``description()`` method.
            A:
                The charge noise.
        """
        if not isinstance(mode, int):
            raise ValueError('The mode number should be an integer.')
        if mode - 1 not in self.charge_islands:
            raise ValueError('The specified mode is not a charge mode.')

        self.charge_islands[mode - 1].setNoise(A)

    def _get_op_dims(self) -> List[list]:
        """Return the operator dims related to ``Qutip.Qobj``."""

        return [self.ms, self.ms]

    def _get_state_dims(self) -> List[list]:
        """Return the state dims related to ``Qutip.Qobj``."""

        return [self.ms, len(self.ms) * [1]]

    def _squeeze_op(self, op: Qobj) -> Qobj:
        """
        Return the same Quantum operator with squeezed dimensions.

        Parameters
        ----------
            op:
                Any quantum operator in qutip.Qobj format

        Returns
        ----------
            A squeezed copy of ``op``.
        """

        if isinstance(op, Qobj):
            return op.contract()
        
        op_sq = sqf.copy(op)
        op_sq.dims = self._get_op_dims()
        return op_sq


    def _charge_op_isolated(self, i: int) -> Qobj:
        """Return charge operator for each isolated mode normalized by
        square root of hbar. By isolated, we mean that the operator is not in
        the general tensor product states of the overall system.

        Parameters
        ----------
            i:
                Index of the mode. (starts from zero for the first mode)

        Returns
        ----------
            The isolated charge operator for the ``i``th mode.
        """

        if self._is_charge_mode(i):
            ng = self.charge_islands[i].value()
            op = (2*unt.e/np.sqrt(unt.hbar)) * (qt.charge((self.m[i]-1)/2)-ng)

        else:
            Z = np.sqrt(self.cInvTrans[i, i] / self.lTrans[i, i])
            Q_zp = -1j * np.sqrt(0.5/Z)
            if self.m[i] == 1:
                # QuTiP 5.0.x no longer supports create/destroy with N = 1
                op = Qobj([[0.]]).to('csr')
            else:
                op = Q_zp * (qt.destroy(self.m[i]) - qt.create(self.m[i]))

        return op

    def _flux_op_isolated(self, i: int) -> Qobj:
        """Return flux operator for each isolated mode normalized by
        square root of hbar. By isolated, we mean that the operator is not in
        the general tensor product states of the overall system.

        Parameters
        ----------
            i:
                Index of the mode. (starts from zero for the first mode)

        Returns
        ----------
            The isolated flux operator for the ``i``th mode.
        """

        if self._is_charge_mode(i):
            op = qt.qeye(self.m[i])

        else:
            Z = np.sqrt(self.cInvTrans[i, i] / self.lTrans[i, i])
            if self.m[i] == 1:
                op = Qobj([[0.]]).to('csr')
            else:
                op = np.sqrt(0.5*Z) * (
                    qt.destroy(self.m[i]) + qt.create(self.m[i])
                )

        return op

    def _num_op_isolated(self, i: int) -> Qobj:
        """Return number operator for each isolated mode. By isolated,
        we mean that the operator is not in the general tensor product states
        of the overall system.

        Parameters
        ----------
            i:
                Index of the mode. (starts from zero for the first mode)
    
        Returns
        ----------
            The isolated number operator for the ``i``th mode.
        """

        if self._is_charge_mode(i):
            op = qt.charge((self.m[i] - 1) / 2)

        else:
            op = qt.num(self.m[i])

        return op

    def _d_op_isolated(self, i: int, w: float) -> Qobj:
        """Return charge displacement operator for each isolated mode. By
        isolated, we mean that the operator is not in the general tensor
        product states of the overall system.

        Parameters
        ----------
            i:
                Index of the mode. (starts from zero for the first mode)
            w:
                Represent the power of the displacement operator, d^w. Right
                now w should be only 0, 1, and -1.

        Returns
        ----------
            The isolated charge displacement operator for the ``i``th mode, to 
            the power of ``w``.
        """

        if w == 0:
            return qt.qeye(self.m[i])

        d = np.zeros((self.m[i], self.m[i]))

        for k in range(self.m[i]):
            for j in range(self.m[i]):
                if j - 1 == k:
                    d[k, j] = 1
        d = Qobj(d).to('csr')

        if w < 0:
            return d

        elif w > 0:
            return d.dag()

    def alpha(self, i: Union[int, range], j: int) -> float:
        """Return the alpha, amount of displacement, for the bosonic
        displacement operator for junction i and mode j.

        Parameters
        ----------
            i:
                Index of the Junction. (starts from zero for the first mode)
            j:
                Index of the mode. (starts from zero for the first mode)

        Returns
        ----------
            The value of alpha for the junction ``i`` and mode ``j``.
        """

        Z = np.sqrt(self.cInvTrans[j, j] / self.lTrans[j, j])

        coef = 2 * np.pi / unt.Phi0 * 1j

        return coef * np.sqrt(unt.hbar/2*Z) * self.wTrans[i, j]

    def _build_op_memory(self) -> None:
        """Build the charge, flux, number, and cross multiplication of charge
        operators and store them in memory related to operators.
        """

        charge_ops: List[Qobj] = []
        flux_ops: List[Qobj] = []
        num_ops: List[Qobj] = []
        charge_by_charge_ops: List[List[Qobj]] = []

        for i in range(self.n):

            Q = []
            charges_row = []
            num = []
            flux = []
            for j in range(self.n):
                if i == j:
                    Q_iso = self._charge_op_isolated(j)
                    if Q_iso.shape == (1, 1):
                        # QuTip 5.0.x converts (1x1 matrix)^2 to scalar
                        Q2 = Q + [Qobj(Q_iso * Q_iso).to('csr')]
                    else:
                        Q2 = Q + [Q_iso * Q_iso]
                    # append the rest with qeye.
                    Q2 += [qt.qeye(self.m[k]) for k in range(j+1, self.n)]
                    charges_row.append(self._squeeze_op(qt.tensor(*Q2)))

                    Q.append(Q_iso)
                    num.append(self._num_op_isolated(j))
                    flux.append(self._flux_op_isolated(j))
                else:
                    if j > i:
                        QQ = Q + [self._charge_op_isolated(j)]
                        # append the rest with qeye.
                        QQ += [qt.qeye(self.m[k]) for k in range(j+1, self.n)]
                        charges_row.append(self._squeeze_op(qt.tensor(*QQ)))

                    Q.append(qt.qeye(self.m[j]))
                    num.append(qt.qeye(self.m[j]))
                    flux.append(qt.qeye(self.m[j]))

            charge_ops.append(self._squeeze_op(qt.tensor(*Q)))
            num_ops.append(self._squeeze_op(qt.tensor(*num)))
            flux_ops.append(self._squeeze_op(qt.tensor(*flux)))
            charge_by_charge_ops.append(charges_row)

        self._memory_ops['Q'] = charge_ops
        self._memory_ops['QQ'] = charge_by_charge_ops
        self._memory_ops['phi'] = flux_ops
        self._memory_ops['N'] = num_ops

    def _build_exp_ops(self) -> None:
        """Build exponential operators needed to construct cosine potential of
        the Josephson Junctions and store them in memory related to operators.
        Note that cosine of JJs can be written as summation of two
        exponential terms,cos(x)=(exp(ix)+exp(-ix))/2. This function builds
        the quantum operators for only one exponential terms.
        """

        # list of exp operators
        exp_ops = []
        # list of square root of exp operators
        root_exp_ops = []

        # number of Josephson Junctions
        nJ = self.wTrans.shape[0]

        for i in range(nJ):

            # list of isolated exp operators
            exp = []
            # list of isolated square root of exp operators
            exp_h = []

            # tensor multiplication of displacement operator for JJ Hamiltonian
            for j in range(self.n):

                if self._is_charge_mode(j):
                    exp.append(self._d_op_isolated(j, self.wTrans[i, j]))
                    exp_h.append(qt.qeye(self.m[j]))
                else:
                    if self.m[j] == 1:
                        exp.append(qt.qeye(1).to('csr'))
                        exp.append(qt.qeye(1).to('csr'))
                    else:
                        exp.append(qt.displace(self.m[j], self.alpha(i, j)).to('csr'))
                        exp_h.append(qt.displace(self.m[j], self.alpha(i, j) / 2).to('csr'))

            exp_ops.append(self._squeeze_op(qt.tensor(*exp)))
            root_exp_ops.append(self._squeeze_op(qt.tensor(*exp_h)))

        self._memory_ops['exp'] = exp_ops
        self._memory_ops['root_exp'] = root_exp_ops

    def _get_LC_hamil(self) -> Qobj:
        """Construct the LC part of the circuit Hamiltonian.

        Returns
        ----------
            The LC part of the Hamiltonian.
        """
        LC_hamil = 0

        for i in range(self.n):
            # we write j in this form because of "_memory_ops["QQ"]" shape
            for j in range(self.n - i):
                if j == 0:
                    if self._is_charge_mode(i):
                        LC_hamil += (0.5 * self.cInvTrans[i, i]
                                     * self._memory_ops['QQ'][i][j])
                    else:
                        LC_hamil += self.omega[i] * self._memory_ops["N"][i]

                elif j > 0:
                    if self.cInvTrans[i, i + j] != 0:
                        LC_hamil += (self.cInvTrans[i, i + j]
                                     * self._memory_ops['QQ'][i][j])

        return LC_hamil

    def _get_external_flux_at_element(
        self,
        b_id: int,
        torch = False
    ) -> Union[float, Tensor]:
        """
        Return the external flux at an inductive element.

        Parameters
        ----------
            b_id:
                An integer point to each row of B matrix (external flux
                distribution of that element)
            torch:
                If ``True``, cast loop values to floats always

        Returns
        ----------
            The external flux at the element referenced by ``b_id.``
        """
        phi_ext = sqf.zero()
        for i, loop in enumerate(self.loops):
            phi_ext += loop.value() * self.B[b_id, i]

        if isinstance(phi_ext, Tensor) and not torch:
            return sqf.to_numpy(phi_ext)
        else:
            return phi_ext

    def _get_inductive_hamil(self) -> Qobj:
        """Construct the inductive part of the circuit Hamiltonian.

        Returns
        ----------
            The inductive part of the Hamiltonian.
        """

<<<<<<< HEAD
        H = 0
        for edge, el, B_idx in self.elem_keys[Inductor]:
=======
        H = qt.Qobj()
        for edge, el, b_id in self.elem_keys[Inductor]:
>>>>>>> 36f0829d
            # phi = 0
            # if b_id is not None:
            phi = self._get_external_flux_at_element(b_id)

            # summation of the 1 over inductor values.
            x = np.squeeze(sqf.to_numpy(1 / el.get_value()))
            op = self.coupling_op('inductive', edge, force_use_qutip=True)
            H += x * phi * (unt.Phi0 / 2 / np.pi) * op / np.sqrt(unt.hbar)

            # save the operators for loss calculation
            self._memory_ops["ind_hamil"][(el, b_id)] = op
        for _, el, b_id, w_id in self.elem_keys[Junction]:
            # phi = 0
            # if b_id is not None:
            phi = self._get_external_flux_at_element(b_id)

            EJ = sqf.to_numpy(el.get_value())

            exp = np.exp(1j * phi) * self._memory_ops["exp"][w_id]
            root_exp = np.exp(1j * phi / 2) * self._memory_ops["root_exp"][
                w_id]
            cos = (exp + exp.dag()) / 2
            sin = (exp - exp.dag()) / 2j
            sin_half = (root_exp - root_exp.dag()) / 2j

            self._memory_ops["cos"][el, b_id] = self._squeeze_op(cos)
            self._memory_ops["sin"][el, b_id] = self._squeeze_op(sin)
            self._memory_ops["sin_half"][el, b_id] = self._squeeze_op(sin_half)

            H += -EJ * cos

        return H

    def charge_op(self, mode: int, basis: str = 'original') -> Qobj:
        """Return charge operator for specific mode in the Fock/Charge basis or
        the eigenbasis.

        Parameters
        ----------
            mode:
                Integer that specifies the mode number.
            basis:
                String that specifies the basis. It can be either ``'original'``
                for original Fock/Charge basis or ``'eig'`` for eigenbasis.

        Returns
        ----------
            The charge operator for the ``i``th mode in the basis specified by
            ``basis``.
        """
        if len(self.m) == 0:
            raise CircuitStateError('Please specify the truncation number for each mode.')
        if basis not in ['original', 'eig']:
            raise ValueError(f'Invalid basis \'{basis}\' passed. Permitted '
                             'bases are \'original\' and \'eig\'.')

        # charge operator in Fock/Charge basis
        Q_FC = self._memory_ops['Q'][mode-1]

        if basis == 'original':
            if get_optim_mode():
                return sqf.qobj_to_tensor(Q_FC)
            else:
                return Q_FC

        elif basis == 'eig':
            if get_optim_mode():
                mat_evecs = self._evecs.T
                Q = sqf.qobj_to_tensor(Q_FC)
                Q_eig = torch.conj(mat_evecs.T) @ Q @ mat_evecs

                return Q_eig
            else:
                mat_evecs = np.concatenate(list(map(
                    lambda v: v.full(), self._evecs)), axis=1)
                Q_eig = np.conj(mat_evecs.T) @ Q_FC.full() @ mat_evecs

                return Qobj(Q_eig)

    def _get_w_id(self, el: Junction, b_id: int) -> Optional[int]:
        """"
        Find the corresponding ``W`` matrix index given an junction and its
        ``B`` matrix index.
        
        Parameters
        ----------
            el:
                Josephson junction in circuit.
            b_id:
                Index of B matrix corresponding to ``el``.

        Returns
        ----------
            The corresponding ``W`` matrix index, if it exists.
        """
        for _, o_el, o_b_id, w_id in self.elem_keys[Junction]:
            if o_el == el and o_b_id == b_id:
                return w_id

        return None

    def op(self, typ: str, keywords: Dict) -> Union[Qobj, Tensor]:
        """Get a saved circuit operator of type ``typ``, specified by keywords
        given in the ``keywords`` dict, as a backpropagatable ``Tensor`` object 
        when using the ``'PyTorch'`` engine. Currently supports the
        following operators:

        * ``'sin_half'``

        Parameters
        ----------
            typ:
                Type of saved operator.
            keywords:
                Dictionary specifying which operator of type ``typ`` to return.

        Returns
        ----------
            The `typ` operator of the circuit specified by ``keywords``.
        """
        if typ == 'sin_half':
            b_id = keywords['b_id']
            el = keywords['el']
            if get_optim_mode():
                w_id = self._get_w_id(el, b_id)

                phi = self._get_external_flux_at_element(b_id, torch=True)
                root_exp = (
                    torch.exp(1j * phi / 2)
                    * sqf.qobj_to_tensor(self._memory_ops["root_exp"][w_id])
                )

                sin_half = (root_exp - sqf.dag(root_exp)) / 2j
                # ToDo: need to squeeze?
                return sin_half
            else:
                return self._memory_ops['sin_half'][el, b_id]
        else:
            raise ValueError('The operator \'{typ}\' is not supported.')

    def _diag_np(
        self,
        n_eig: int
    ) -> Tuple[Union[ndarray, Tensor], List[Union[Qobj, Tensor]]]:
        """Perform the diagonalization of the circuit Hailtonian using SciPy's
        sparse eigensolver. 
        
        Parameters
        ----------
            n_eig:
                Number of eigenvalues to compute.

        Returns
        ----------
            efreqs:
                Array of eigenfrequencies in frequency unit of SQcircuit.
            evecs:
                List of eigenvectors in qutip.Qobj or Tensor format, depending
                on numerical engine.
        """
        hamil = self.hamiltonian()

        # get the data out of qutip variable and use sparse SciPy 
        # eigensolver which is faster.
        try:
            efreqs, evecs = scipy.sparse.linalg.eigs(
                hamil.data_as('csr_matrix'), k=n_eig, which='SR'
            )
        except ArpackNoConvergence:
            efreqs, evecs = scipy.sparse.linalg.eigs(
                hamil.data_as('csr_matrix'), k=n_eig, ncv=10*n_eig, which='SR'
            )
        # the output of eigen solver is not sorted
        efreqs_sorted = np.sort(efreqs.real)

        sort_arg = np.argsort(efreqs)
        if isinstance(sort_arg, int):
            sort_arg = [sort_arg]

        evecs_sorted = [
            Qobj(evecs[:, ind], dims=self._get_state_dims())
            for ind in sort_arg
        ]

        # store the eigenvalues and eigenvectors of the circuit Hamiltonian
        self._efreqs = efreqs_sorted
        self._evecs = evecs_sorted

        return efreqs_sorted / (2 * np.pi * unt.get_unit_freq()), evecs_sorted

    def _diag_torch(self, n_eig: int) -> Tuple[Tensor, Tensor]:
        """Diagonalize the circuit using a Torch Function, so that the 
        calculated eigenvalues/vectors are backpropagatable.

        To restrict the number ``n`` of eigenvectors for which the gradient is
        computed, call ``set_max_eigenvector_grad(n)`` before
        diagonalizing.
        
        Parameters
        ----------
            n_eig:
                Number of eigenvalues to compute.

        Returns
        ----------
            efreqs:
                Tensor of eigenfrequencies.
            evecs:
                Tensor of eigenvectors.
        """
        eigen_solution = sqtorch.eigencircuit(self, n_eig)
        eigenvalues = torch.real(eigen_solution[:, 0])
        eigenvectors = eigen_solution[:, 1:]
        self._efreqs = eigenvalues
        self._evecs = eigenvectors

        return eigenvalues / (2 * np.pi * unt.get_unit_freq()), eigenvectors

    def diag(
        self,
        n_eig: int
    ) -> Tuple[Union[ndarray, Tensor], List[Union[Qobj, Tensor]]]:
        """
        Diagonalize the Hamiltonian of the circuit and return the
        eigenfrequencies and eigenvectors of the circuit up to specified
        number of eigenvalues.

        Parameters
        ----------
            n_eig:
                Number of eigenvalues to output. The lower ``n_eig``, the
                faster ``SQcircuit`` finds the eigenvalues.

        Returns
        ----------
            efreqs:
                ndarray of eigenfrequencies in frequency unit of SQcircuit
                (gigahertz by default).
            evecs:
                List of eigenvectors in qutip.Qobj or Tensor format, depending
                on numerical engine.
        """
        if len(self.m) == 0:
            raise CircuitStateError('Please specify the truncation number for each mode.')
        if not isinstance(n_eig, int):
            raise ValueError('n_eig (number of eigenvalues) should be an integer.')

        logger.info('diag called')
        if get_optim_mode():
            return self._diag_torch(n_eig)
        else:
            return self._diag_np(n_eig)

    def truncate_circuit(self, K: int) -> List[int]:
        """Set Hilbert space dimensionality of circuit to ``k=floor(K^{1/n})``
        for all modes, where ``n`` is the number of modes in the circuit.
        Note that charge modes have dimensionality 2*m+1, where m is the
        assigned truncation number. Consequently, to ensure equal Hilbert
        space sizing among charge and harmonic modes, a truncation number
        of ``(1 / 2) * (k + 1)`` is assigned to charge modes.


        Parameters
        ----------
            K:
                Total truncation number

        Returns
        ----------
            trunc_nums:
                List of truncation numbers for each mode of the circuit
        """
        if not isinstance(K, int):
            raise ValueError('The total truncation number must be an integer.')
        if K < 1:
            raise ValueError('The total truncation number must be >=1.')

        trunc_num_average = K ** (1 / len(self.omega))
        charge_cutoff = (1 / 2) * (trunc_num_average + 1)

        trunc_nums = []
        for mode_idx in range(len(self.omega)):
            # Harmonic mode
            if self.omega[mode_idx] != 0:
                trunc_nums.append(int(np.floor(trunc_num_average)))
            # Charge mode
            else:
                trunc_nums.append(int(np.floor(charge_cutoff)))

        self.set_trunc_nums(trunc_nums)
        return trunc_nums

    def check_convergence(self, eig_vec_idx=1, t=10, threshold=1e-5):
        """
        Check whether the diagonalization of the circuit has converged.

        Parameters
        ----------
            eig_vec_idx:
                Index of eigenvector to use to test convergence.
            t:
                Number of entries of eigenvector to use to test convergence.
            threshold:
                Cutoff for convergence.

        Returns
        ----------
            convergence_succeeded:
                Truthy value of whether the circuit converged
            epsilon:
                Calculated value for convergence test
        """
        if (self._efreqs.shape[0] == 0) or (len(self._evecs) == 0):
            raise CircuitStateError('Must call circuit.diag before testing convergence.')

        reshaped_evec = sqf.to_numpy(self.evecs[eig_vec_idx]).reshape(self.m)
        restricted_evec = reshaped_evec[(slice(-t),)*len(self.m)]

        epsilon = 1 - np.sum(np.abs(restricted_evec)**2)

        return (epsilon < threshold), epsilon

    ###########################################################################
    # Methods that calculate circuit properties
    ###########################################################################

    def coord_transform(self, var_type: str) -> ndarray:
        """
        Return the transformation of the coordinates as ndarray for each type
        of variables, either charge or flux.

        Parameters
        ----------
            var_type:
                The type of the variables that can be either ``"charge"`` or
                ``"flux"``.

        Returns
        ----------
            Matrix giving coordinate transformation for ``var_type`` coordinates.
        """
        var_type = var_type.lower()
        if var_type == 'charge':
            return np.linalg.inv(self.R)
        elif var_type == 'flux':
            return np.linalg.inv(self.S)
        else:
            raise ValueError("The input must be either 'charge' or 'flux'.")

    def hamiltonian(self) -> Qobj:
        """
        Returns the transformed hamiltonian of the circuit as
        ``qutip.Qobj`` format.

        Returns
        ----------
            Circuit Hamiltonian.
        """
        if len(self.m) == 0:
            raise CircuitStateError('Please specify the truncation number for each mode.')

        Hind = self._get_inductive_hamil()

        H = Hind + self._LC_hamil

        # TODO: if diagonal matrix, could diagonalize instantantly
        return H.to('csr')

    def _tensor_to_modes(self, tensorIndex: int) -> List[int]:
        """
        Decomposes the tensor product space index to each mode indices. For
        example index 5 of the tensor product space can be decomposed to [1,
        0,1] modes if the truncation number for each mode is 2.

        Parameters
        ----------
            tensorIndex:
                Index of tensor product space

        Returns
        ----------
            ind_lst:
                A list of mode indices (self.n)
        """

        # i-th mP element is the multiplication of the self.m elements until
        # its i-th element
        mP = []
        for i in range(self.n - 1):
            if i == 0:
                mP.append(self.m[-1])
            else:
                mP = [mP[0] * self.m[-1 - i]] + mP

        ind_lst = []
        indexP = tensorIndex
        for i in range(self.n):
            if i == self.n - 1:
                ind_lst.append(indexP)
                continue
            ind_lst.append(int(indexP / mP[i]))
            indexP = indexP % mP[i]

        return ind_lst

    def eig_phase_coord(self, k: int, grid: Sequence[ndarray]) -> ndarray:
        """
        Return the phase coordinate representations of the eigenvectors as
        ndarray.

        Parameters
        ----------
            k:
                The eigenvector index. For example, we set it to 0 for the
                ground state and 1 for the first excited state.
            grid:
                A list that contains the range of values of phase φ for which
                we want to evaluate the wavefunction.

        Returns
        ----------
            Phase coordinate representation of the ``k``th eigenvector over
            the values of φ provided in ``grid``.
        """
        if len(self._evecs) == 0:
            raise CircuitStateError('Please diagonalize the circuit first.')
        if not isinstance(k, int):
            raise ValueError('The eigenstate index must be an integer.')

        phi_list = [*np.meshgrid(*grid, indexing='ij')]

        # The total dimension of the circuit Hilbert Space
        netDimension = np.prod(self.m)

        state = 0

        for i in range(netDimension):

            # decomposes the tensor product space index (i) to each mode
            # indices as a list
            ind_lst = self._tensor_to_modes(i)

            if get_optim_mode():
                term = self._evecs[k][i].item()
            else:
                term = self._evecs[k][i][0]

            for mode in range(self.n):

                # mode number related to that node
                n = ind_lst[mode]

                # For charge basis
                if self._is_charge_mode(mode):
                    term *= 1 / np.sqrt(2 * np.pi) * np.exp(
                        1j * phi_list[mode] * n)
                # For harmonic basis
                else:
                    # compute in log-space due to large magnitude variation
                    x0 = np.sqrt(unt.hbar * np.sqrt(
                        self.cInvTrans[mode, mode] / self.lTrans[mode, mode]))

                    coeff_log = (
                        - 0.25 * np.log(np.pi)
                        - 0.5 * sum(np.log(np.arange(1, n + 1)))
                        - 0.5 * np.log(x0)
                        + 0.5 * np.log(unt.Phi0)
                    )

                    if n < 250:
                        term_hermitenorm = eval_hermitenorm(n, np.sqrt(2) * phi_list[mode] * unt.Phi0 / x0)
                        term_hermite_signs = np.where(term_hermitenorm != 0, np.sign(term_hermitenorm), 0)
                        term_hermitenorm_log = np.where(term_hermitenorm != 0, np.log(np.abs(term_hermitenorm)), 0)
                    else:
                        term_hyper = hyperu(-0.5 * n,
                                            -0.5,
                                            (phi_list[mode] * unt.Phi0 / x0)**2)
                        term_hermite_signs = np.where(term_hyper != 0, np.power(np.sign(phi_list[mode]), n), 0)
                        term_hermitenorm_log = np.where(term_hyper != 0, -(n/2) * np.log(2) * np.log(np.abs(term_hyper)), 0)

                    # Resort to mpmath library if vectorized SciPy code fails
                    if not np.all(np.isfinite(term_hermitenorm_log)):
                        bad_pos = ~np.isfinite(term_hermitenorm_log)
                        it = np.nditer(term_hermitenorm_log, flags=['multi_index'])
                        for _ in it:
                            idx = it.multi_index
                            if bad_pos[idx]:
                                hermite_val = mpmath.hermite(n, phi_list[mode][idx] * unt.Phi0 / x0)
                                if hermite_val == 0:
                                    term_hermite_signs[idx] = 0
                                    term_hermitenorm_log[idx] = 0
                                else:
                                    term_hermite_signs[idx] = mpmath.sign(hermite_val)
                                    term_hermitenorm_log[idx] = mpmath.log(mpmath.fabs(hermite_val)) - (n/2) * np.log(2)

                    term_log = (
                        coeff_log
                        + (-(phi_list[mode]*unt.Phi0/x0)**2/2)
                        + term_hermitenorm_log
                    )

                    term *= term_hermite_signs * np.exp(term_log)

            state += term

        state = np.squeeze(state)

        # transposing the first two modes
        if len(state.shape) > 1:
            indModes = list(range(len(state.shape)))
            indModes[0] = 1
            indModes[1] = 0
            state = state.transpose(*indModes)

        return state

    def coupling_op(
        self,
        ctype: str,
        nodes: Tuple[int, int],
        force_use_qutip = False,
    ) -> Union[Qobj, Tensor]:
        """Return the capacitive or inductive coupling operator related to the
        specified nodes. The output is in ``qutip.Qobj`` when using the
        ``'NumPy'`` engine and as a ``torch.Tensor`` in the ``PyTorch`` engine.

        Parameters
        ----------
            ctype:
                Coupling type which is either ``"capacitive"`` or
                ``"inductive"``.
            nodes:
                A tuple of circuit nodes to which we want to couple.

        Returns
        ----------
            Coupling operator of type ``ctype`` between nodes in ``nodes``.
        """

        if ctype not in ['capacitive', 'inductive']:
            raise ValueError("The coupling type must be either 'capacitive' or "
                             "'inductive'.")
        if not (isinstance(nodes, tuple) or isinstance(nodes, list)):
            raise ValueError('Nodes must be a tuple of integers.')
        
        def conditional_cast(op):
            if get_optim_mode() and not force_use_qutip:
                return sqf.qobj_to_tensor(op)
            return op
        
        def sp_add(a, b):
            if a == 0:
                return b
            return a + b

        node1 = nodes[0]
        node2 = nodes[1]

        if ctype == 'capacitive':
            K = sqf.mat_mul(sqf.mat_inv(self.C), self.R)
        elif ctype == 'inductive':
            K = self.S

        if force_use_qutip:
            K = sqf.to_numpy(K)

        op = 0
        # for the case that we have ground in the edge
        if 0 in nodes:
            node = node1 + node2
            if ctype == 'capacitive':
                for i in range(self.n):
                    op = sp_add(
                        op, 
                        K[node - 1, i] * conditional_cast(self._memory_ops['Q'][i])
                    )
            if ctype == 'inductive':
                for i in range(self.n):
                    op = sp_add(
                        op,
                        K[node - 1, i] * conditional_cast(self._memory_ops['phi'][i])
                    )

        else:
            if ctype == 'capacitive':
                for i in range(self.n):
                    op = sp_add(
                        op,
                        (K[node2 - 1, i] - K[node1 - 1, i]) * conditional_cast(self._memory_ops['Q'][i])
                    )
            if ctype == 'inductive':
                for i in range(self.n):
                    op = sp_add(
                        op,
                        (K[node1 - 1, i] - K[node2 - 1, i])* conditional_cast(self._memory_ops['phi'][i])
                    )

<<<<<<< HEAD
        return self._squeeze_op(op)
=======
        return op
>>>>>>> 36f0829d

    def matrix_elements(
        self,
        ctype: str,
        nodes: Tuple[int, int],
        states: Tuple[int, int],
    ) -> float:
        """
        Return the matrix element of two eigenstates for either capacitive
        or inductive coupling.

        Parameters
        ----------
            ctype:
                Coupling type which is either ``"capacitive"`` or
                ``"inductive"``.
            nodes:
                A tuple of circuit nodes to which we want to couple.
            states:
                A tuple of indices of eigenstates for which we want to
                calculate the matrix element.

        Returns
        ----------
            Matrix element between eigenstates in ``states`` for coupling
            operator of type ``ctype`` between nodes in ``nodes``.
        """
        if len(self._evecs) == 0:
            raise CircuitStateError('Please diagonalize the circuit first.')

        state1 = self._evecs[states[0]]
        state2 = self._evecs[states[1]]

        # get the coupling operator
        op = self.coupling_op(ctype, nodes)

        # return (state1.dag() * op * state2).data[0, 0] (original)
        return sqf.operator_inner_product(state1, op, state2) # (modified)

    @staticmethod
    def _dephasing(A: float, partial_omega: float) -> float:
        """
        Calculate a dephasing rate of arbitrary type given a noise amplitude
        and eigenfrequency derivative.

        Parameters
        ----------
            A:
                Noise Amplitude
            partial_omega:
                The derivatives of angular frequency with respect to the
                noisy parameter

        Returns
        ----------
            Dephasing rate specified by ``A`` and ``partial_omega``.
        """
        return (sqf.abs(partial_omega * A)
                * np.sqrt(2 * np.abs(np.log(ENV['omega_low'] * ENV['t_exp']))))

    def _dec_rate_flux_np(self, states: Tuple[int, int]) -> float:
        """
        Calculate dephasing rate due to flux noise.

        Parameters
        ----------
            states:
                A tuple of state to calculate the decoherence rate

        Returns
        ----------
            Flux dephasing rate between ``states``.
        """
        decay = 0
        for loop in self.loops:
            partial_omega = self._get_partial_omega_mn(loop, states=states)
            decay = decay + self._dephasing(loop.A, partial_omega)

        return decay

    def _dec_rate_charge_np(self, states: Tuple[int, int]) -> float:
        """
        Calculate dephasing rate due to charge noise.

        Parameters
        ----------
            states:
                A tuple of state to calculate the decoherence rate

        Returns
        ----------
            Charge dephasing rate between ``states``.
        """
        state_m= self._evecs[states[0]]
        state_n = self._evecs[states[1]]

        decay = 0
        for i in range(self.n):
            op = 0
            if self._is_charge_mode(i):
                for j in range(self.n):
                    op += (self.cInvTrans[i, j] * self._memory_ops['Q'][j] / np.sqrt(unt.hbar))

                partial_omega = sqf.abs(sqf.operator_inner_product(state_m, op, state_m)
                                        - sqf.operator_inner_product(state_n, op, state_n))
                A = self.charge_islands[i].A * 2 * unt.e
                decay = decay + self._dephasing(A, partial_omega)

        return decay

    def _dec_rate_cc_np(self, states: Tuple[int, int]) -> float:
        """
        Calculate dephasing rate due to critical current noise.

        Parameters
        ----------
            states:
                A tuple of state to calculate the decoherence rate

        Returns
        ----------
            Critical current dephasing rate between ``states``.
        """
        decay = 0
        for el, b_id in self._memory_ops['cos']:
            partial_omega = self._get_partial_omega_mn(
                el, states=states, _b_id=b_id
            )
            A = el.A * el.get_value()
            decay = decay + self._dephasing(A, partial_omega)

        return decay

    def dec_rate(
        self,
        dec_type: str,
        states: Tuple[int, int],
        total: bool = True
    ) -> float:
        """ Return the decoherence rate in [1/s] between each two eigenstates
        for different types of depolarization and dephasing.

        Parameters
        ----------
            dec_type:
                decoherence type that can be: ``"capacitive"`` for capacitive
                loss; ``"inductive"`` for inductive loss; `"quasiparticle"` for
                quasiparticle loss; ``"charge"`` for charge noise, ``"flux"``
                for flux noise; and ``"cc"`` for critical current noise.
            states:
                A tuple of eigenstate indices, for which we want to
                calculate the decoherence rate. For example, for ``states=(0,
                1)``, we calculate the decoherence rate between the ground
                state and the first excited state.
            total:
                if ``False`` return a decoherence rate associated with a
                transition from state m to state n for ``states=(m, n)``. If
                ``True`` return a decoherence rate associated with both m to n
                and n to m transitions.

        Returns
        ----------
            Decoherence/dephasing rate between ``states`` specified by 
            ``dec_type``.
        """
        if len(self._efreqs) == 0:
            raise CircuitStateError('Please diagonalize the circuit first.')

        omega1 = self._efreqs[states[0]]
        omega2 = self._efreqs[states[1]]

        state1 = self._evecs[states[0]]
        state2 = self._evecs[states[1]]

        omega = sqf.abs(omega2 - omega1)

        decay = sqf.zero(dtype=torch.float32, requires_grad=True)

        # prevent the exponential overflow (exp(709) is the biggest number
        # that numpy can calculate)
        alpha = unt.hbar * omega / (unt.k_B * ENV['T'])
        if alpha > 709:
            logger.info('Omega=%.2e exceeded threshold; approximating '
                        + 'spectral density function.', sqf.to_numpy(omega))
            down = 2
            up = 0
        else:
            down = (1 + 1 / sqf.tanh(alpha / 2))
            up = down * sqf.exp(-alpha)

        # for temperature-dependent loss
        if not total:
            if states[0] > states[1]:
                tempS = down
            else:
                tempS = up
        else:
            tempS = down + up

        if dec_type == 'capacitive':
            for edge in self.elements.keys():
                for el in self.elements[edge]:
                    if isinstance(el, Capacitor):
                        cap = el
                    else:
                        cap = el.cap
                    if cap.Q:
                        decay = decay + tempS * cap.get_value() / cap.Q(omega) * sqf.abs(
                            self.matrix_elements(
                                'capacitive', edge, states)) ** 2
        elif dec_type == 'inductive':
            for el, _ in self._memory_ops['ind_hamil']:
                op = self._memory_ops['ind_hamil'][(el, _)]
                Q = el.Q(omega, ENV['T'])
                if np.isnan(sqf.to_numpy(Q)):
                    logger.warning('Calculated Q for %s was NaN', el)
                    decay = decay + 0
                else:
                    decay = decay + tempS / Q / el.get_value() * sqf.abs(
                        sqf.operator_inner_product(state1, op, state2)) ** 2

<<<<<<< HEAD
        elif dec_type == 'quasiparticle':
            for el, B_idx in self._memory_ops['sin_half']:
                op = self.op('sin_half', {'el': el, 'B_idx': B_idx})
                Y = el.Y(omega, ENV['T'])
                if np.isnan(sqf.to_numpy(Y)):
                    logger.warning('Calculated Y for %s was NaN', el)
=======
        if dec_type == "quasiparticle":
            for el, b_id in self._memory_ops['sin_half']:
                op = self.op('sin_half', {'el': el, 'b_id': b_id})
                if np.isnan(sqf.numpy(el.Y(omega, ENV["T"]))):
>>>>>>> 36f0829d
                    decay = decay + 0
                else:
                    decay = decay + (
                        tempS * Y * omega * el.get_value() 
                        * unt.hbar 
                        * sqf.abs(sqf.operator_inner_product(state1, op, state2)) ** 2
                    )
        elif dec_type == 'charge':
            if get_optim_mode():
                decay = decay + sqtorch.dec_rate_charge_torch(self, states)
            else:
                decay = decay + self._dec_rate_charge_np(states)
        elif dec_type == 'cc':
            if get_optim_mode():
                decay = decay + sqtorch.dec_rate_cc_torch(self, states)
            else:
                decay = decay + self._dec_rate_cc_np(states)

        elif dec_type == 'flux':
            if get_optim_mode():
                decay = decay + sqtorch.dec_rate_flux_torch(self, states)
            else:
                decay = decay + self._dec_rate_flux_np(states)
        else:
            raise ValueError(f'The decoherence type {dec_type} is not supported.')

        return decay

    def _get_quadratic_Q(self, A: ndarray) -> Qobj:
        """Return quadratic form of 1/2 * Q^T * A * Q

        Parameters
        ----------
            A:
                ndarray matrix that specifies the coefficient for
                quadratic expression.

        Returns
        ----------
            Quadratic form with charge operators using ``A``.
        """

        op = 0

        for i in range(self.n):
            for j in range(self.n-i):
                if j == 0:
                    op += 0.5 * A[i, i+j] * self._memory_ops['QQ'][i][j]
                elif j > 0:
                    op += A[i, i+j] * self._memory_ops['QQ'][i][j]

        return op

    def _get_quadratic_phi(self, A: ndarray) -> Qobj:
        """Get quadratic form of 1/2 * phi^T * A * phi

        Parameters
        ----------
            A:
                ndarray matrix that specifies the coefficient for
                quadratic expression.

        Returns
        ----------
            Quadratic form with flux operators using ``A``.
        """

        op = 0

        # number of harmonic modes
        n_H = len(self.omega != 0)

        for i in range(n_H):
            for j in range(n_H):
                phi_i = self._memory_ops['phi'][i].copy()
                phi_j = self._memory_ops['phi'][j].copy()
                if i == j:
                    op += 0.5 * A[i, i] * phi_i**2
                elif j > i:
                    op += A[i, j] * phi_i * phi_j

        return op

    def _get_partial_H(
        self,
        el: Union[Capacitor, Inductor, Junction, Loop],
        _b_id: Optional[int] = None,
    ) -> Qobj:
        """
        Compute the gradient of the Hamiltonian with respect to elements or
        loop as ``qutip.Qobj`` format.
        Parameters
        ----------
            el:
                Element of a circuit that can be either ``Capacitor``,
                ``Inductor``, ``Junction``, or ``Loop``.
            _b_id:
                Optional integer to indicate which row of the B matrix
                (per-element external flux distribution) to use. This specifies
                which JJ of the circuit to consider specifically (ex. for
                critical current noise calculation).

        Returns
        ----------
            Partial derivative of Hamiltonian with respect to ``el``.
        """

        partial_H = 0

        if isinstance(el, Capacitor):
            cInv = np.linalg.inv(sqf.to_numpy(self.C))
            A = -self.R.T @ cInv @ self.partial_mats[el] @ cInv @ self.R
            partial_H += self._get_quadratic_Q(A)

        elif isinstance(el, Inductor):

            A = -self.S.T @ self.partial_mats[el]  @ self.S
            partial_H += self._get_quadratic_phi(A)

            for edge, el_ind, b_id in self.elem_keys[Inductor]:
                if el == el_ind:

                    phi = self._get_external_flux_at_element(b_id)

<<<<<<< HEAD
                    partial_H += -(self._memory_ops['ind_hamil'][(el, B_idx)]
                                   / np.squeeze(sqf.to_numpy(el.get_value()))**2 / np.sqrt(unt.hbar)
=======
                    partial_H += -(self._memory_ops["ind_hamil"][(el, b_id)]
                                   / np.squeeze(sqf.numpy(el.get_value()))**2 / np.sqrt(unt.hbar)
>>>>>>> 36f0829d
                                   * (unt.Phi0/2/np.pi) * phi)

        elif isinstance(el, Loop):

            loop_idx = self.loops.index(el)

            for edge, el_ind, b_id in self.elem_keys[Inductor]:
                partial_H += (
<<<<<<< HEAD
                    self.B[B_idx, loop_idx]
                    * self._memory_ops['ind_hamil'][(el_ind, B_idx)]
                    / sqf.to_numpy(el_ind.get_value())
                    * unt.Phi0 / np.sqrt(unt.hbar) / 2 / np.pi
                )

            for edge, el_JJ, B_idx, W_idx in self.elem_keys[Junction]:
                partial_H += (self.B[B_idx, loop_idx] * sqf.to_numpy(el_JJ.get_value())
                              * self._memory_ops['sin'][(el_JJ, B_idx)])
=======
                    self.B[b_id, loop_idx]
                    * self._memory_ops["ind_hamil"][(el_ind, b_id)]
                    / sqf.numpy(el_ind.get_value())
                    * unt.Phi0 / np.sqrt(unt.hbar) / 2 / np.pi
                )

            for edge, el_JJ, b_id, w_id in self.elem_keys[Junction]:
                partial_H += (self.B[b_id, loop_idx] * sqf.numpy(el_JJ.get_value())
                              * self._memory_ops['sin'][(el_JJ, b_id)])
>>>>>>> 36f0829d

        elif isinstance(el, Junction):

            for _, el_JJ, b_id, w_id in self.elem_keys[Junction]:

                if el == el_JJ and _b_id is None:
                    partial_H += -self._memory_ops['cos'][(el, b_id)]

                elif el == el_JJ and _b_id == b_id:
                    partial_H += -self._memory_ops['cos'][(el, b_id)]

        return partial_H

    def get_partial_omega(
        self,
        el: Union[Capacitor, Inductor, Junction, Loop],
        m: int,
        subtract_ground: bool = True,
        _b_id: Optional[int] = None,
    ) -> float:
        """Return the gradient of the eigen angular frequency with respect to
        elements or loop as ``qutip.Qobj`` format.

        Parameters
        ----------
            el:
                Element of a circuit that can be either ``Capacitor``,
                ``Inductor``, ``Junction``, or ``Loop``.
            m:
                Integer specifies the eigenvalue. for example ``m=0`` specifies
                the ground state and ``m=1`` specifies the first excited state.
            subtract_ground:
                If ``True``, it subtracts the ground state frequency from the
                desired frequency.
            _b_id:
                Optional integer to indicate which row of the B matrix
                (per-element external flux distribution) to use. This specifies
                which JJ of the circuit to consider specifically (ex. for
                critical current noise calculation).

        Returns
        ----------
            Partial derivative of eigenfrequency ``m`` with respect to ``el``,
            in units of angular frequency.
        """
        if len(self._evecs) == 0:
            raise CircuitStateError('Please diagonalize the circuit first.')

        state_m = self._evecs[m]
        partial_H = self._get_partial_H(el, _b_id)
        partial_omega_m = sqf.operator_inner_product(
            state_m, partial_H, state_m
        )

        if subtract_ground:
            state_0 = self._evecs[0]
            partial_omega_0 = sqf.operator_inner_product(
                state_0, partial_H, state_0
            )

            return sqf.real(partial_omega_m - partial_omega_0)
        else:
            return sqf.real(partial_omega_m)

    def _get_partial_omega_mn(
        self,
        el: Union[Capacitor, Inductor, Junction, Loop],
        states: Tuple[int, int],
        _b_id: Optional[int] = None,
    ) -> float:
        """Return the gradient of the eigen angular frequency with respect to
        elements or loop as ``qutip.Qobj`` format. Note that if
        ``states=(m, n)``, it returns ``partial_omega_m - partial_omega_n``.

        Parameters
        ----------
            el:
                Element of a circuit that can be either ``Capacitor``,
                ``Inductor``, ``Junction``, or ``Loop``.
            states:
                Integers indicating indices of eigenenergies to calculate
                the difference of.
            _b_id:
                Optional integer to indicate which row of the B matrix (external
                flux distribution of that element) to use. This specifies which
                JJ of the circuit to consider specifically (ex. for critical
                current noise calculation).

        Returns
        ----------
            Partial derivative of the energy difference between ``states``
            with respect to ``el``, in units of angular frequency.
        """

        state_m = self._evecs[states[0]]
        state_n = self._evecs[states[1]]

        partial_H = self._get_partial_H(el, _b_id)

        partial_omega_m = sqf.operator_inner_product(
            state_m, partial_H, state_m
        )
        partial_omega_n = sqf.operator_inner_product(
            state_n, partial_H, state_n
        )

        partial_omega_mn = partial_omega_m - partial_omega_n
        # assert sqf.imag(partial_omega_mn)/sqf.real(partial_omega_mn) < 1e-6

        return sqf.real(partial_omega_mn)

    def get_partial_vec(
        self,
        el: Union[Element, Loop],
        m: int,
        epsilon=1e-12
    ) -> Qobj:
        """Return the gradient of the eigenvectors with respect to
        elements or loop as ``qutip.Qobj`` format.

        Parameters
        ----------
            el:
                Element of a circuit that can be either ``Capacitor``,
                ``Inductor``, ``Junction``, or ``Loop``.
            m:
                Integer specifies the eigenvalue. for example ``m=0`` specifies
                the ground state and ``m=1`` specifies the first excited state.

        Returns
        ----------
            Partial derivative of the ``m``th eigenvector, with respect to
            ``el``.
        """
        if len(self._evecs) == 0:
            raise CircuitStateError('Please diagonalize the circuit first.')

        state_m = self._evecs[m]

        n_eig = len(self._evecs)

        partial_H = self._get_partial_H(el)
        partial_state = sqf.zeros(state_m.shape)

        for n in range(n_eig):
            if n == m:
                continue
            state_n = self._evecs[n]

            delta_omega = sqf.to_numpy(self._efreqs[m] - self._efreqs[n])

            partial_state += (
                sqf.operator_inner_product(state_n, partial_H, state_m)
                * state_n
                / (delta_omega + epsilon)
            )

        return partial_state<|MERGE_RESOLUTION|>--- conflicted
+++ resolved
@@ -796,23 +796,12 @@
         w_mat = np.array(w_mat)
 
         try:
-<<<<<<< HEAD
-            K1 = np.array(K1)
-            a = np.zeros_like(K1)
-            select = np.sum(K1 != a, axis=0) != 0
-            # eliminate the zero columns
-            K1 = K1[:, select]
-            if K1.shape[0] == K1.shape[1]:
-                K1 = K1[:, 0:-1]
-
-            X = K1.T @ np.diag([sqf.to_numpy(c) for c in c_edge_mat])
-=======
             k_mat = np.array(k_mat)
 
             k_mat = sqf.remove_dependent_columns(k_mat)
 
-            x_mat = k_mat.T @ np.diag(sqf.numpy(c_edge_mat))
->>>>>>> 36f0829d
+            x_mat = k_mat.T @ np.diag([sqf.to_numpy(c) for c in c_edge_mat])
+
             for loop in self.loops:
                 g = np.zeros((1, b_id))
                 g[0, loop.indices] = loop.get_g()
@@ -884,15 +873,9 @@
             A tuple of the (S1, R1) matrices.
         """
 
-<<<<<<< HEAD
-        cMatRoot = sqrtm(sqf.to_numpy(self.C))
-        cMatRootInv = np.linalg.inv(cMatRoot)
-        lMatRoot = sqrtm(sqf.to_numpy(self.L))
-=======
-        c_mat_root = sqrtm(sqf.numpy(self.C))
+        c_mat_root = sqrtm(sqf.to_numpy(self.C))
         c_mat_root_inv = np.linalg.inv(c_mat_root)
-        l_mat_root = sqrtm(sqf.numpy(self.L))
->>>>>>> 36f0829d
+        l_mat_root = sqrtm(sqf.to_numpy(self.L))
 
         _, D, U = np.linalg.svd(l_mat_root @ c_mat_root_inv)
 
@@ -903,19 +886,12 @@
         else:
             # find the number of singularities in the circuit
 
-<<<<<<< HEAD
-            lEig, _ = np.linalg.eig(sqf.to_numpy(self.L))
-            numSing = len(lEig[lEig / np.max(lEig) < ACC['sing_mode_detect']])
-            singLoc = list(range(self.n - numSing, self.n))
-            D[singLoc] = np.max(D)
-=======
-            l_mat_eigs, _ = np.linalg.eig(sqf.numpy(self.L))
+            l_mat_eigs, _ = np.linalg.eig(sqf.to_numpy(self.L))
             num_sings = len(l_mat_eigs[
                     l_mat_eigs / np.max(l_mat_eigs) < ACC["sing_mode_detect"]
             ])
             sing_locs = list(range(self.n - num_sings, self.n))
             D[sing_locs] = np.max(D)
->>>>>>> 36f0829d
 
         # build S1 and R1 matrix
         s_1 = c_mat_root_inv @ U.T @ np.diag(np.sqrt(D))
@@ -1215,13 +1191,8 @@
                                            / (2 * np.pi * unt.get_unit_freq()))
         self.descrip_vars['EL'] = []
         self.descrip_vars['EL_incl'] = []
-<<<<<<< HEAD
-        for _, el, B_idx in self.elem_keys[Inductor]:
+        for _, el, b_id in self.elem_keys[Inductor]:
             self.descrip_vars['EL'].append(sqf.to_numpy(el.get_value(unt._unit_ind)))
-=======
-        for _, el, b_id in self.elem_keys[Inductor]:
-            self.descrip_vars['EL'].append(sqf.numpy(el.get_value(unt._unit_ind)))
->>>>>>> 36f0829d
             self.descrip_vars['EL_incl'].append(
                 np.sum(np.abs(self.descrip_vars['B'][b_id, :])) != 0)
 
@@ -1715,13 +1686,8 @@
             The inductive part of the Hamiltonian.
         """
 
-<<<<<<< HEAD
         H = 0
-        for edge, el, B_idx in self.elem_keys[Inductor]:
-=======
-        H = qt.Qobj()
         for edge, el, b_id in self.elem_keys[Inductor]:
->>>>>>> 36f0829d
             # phi = 0
             # if b_id is not None:
             phi = self._get_external_flux_at_element(b_id)
@@ -2319,11 +2285,7 @@
                         (K[node1 - 1, i] - K[node2 - 1, i])* conditional_cast(self._memory_ops['phi'][i])
                     )
 
-<<<<<<< HEAD
         return self._squeeze_op(op)
-=======
-        return op
->>>>>>> 36f0829d
 
     def matrix_elements(
         self,
@@ -2544,20 +2506,12 @@
                 else:
                     decay = decay + tempS / Q / el.get_value() * sqf.abs(
                         sqf.operator_inner_product(state1, op, state2)) ** 2
-
-<<<<<<< HEAD
         elif dec_type == 'quasiparticle':
-            for el, B_idx in self._memory_ops['sin_half']:
-                op = self.op('sin_half', {'el': el, 'B_idx': B_idx})
+            for el, b_id in self._memory_ops['sin_half']:
+                op = self.op('sin_half', {'el': el, 'b_id': b_id})
                 Y = el.Y(omega, ENV['T'])
                 if np.isnan(sqf.to_numpy(Y)):
                     logger.warning('Calculated Y for %s was NaN', el)
-=======
-        if dec_type == "quasiparticle":
-            for el, b_id in self._memory_ops['sin_half']:
-                op = self.op('sin_half', {'el': el, 'b_id': b_id})
-                if np.isnan(sqf.numpy(el.Y(omega, ENV["T"]))):
->>>>>>> 36f0829d
                     decay = decay + 0
                 else:
                     decay = decay + (
@@ -2575,7 +2529,6 @@
                 decay = decay + sqtorch.dec_rate_cc_torch(self, states)
             else:
                 decay = decay + self._dec_rate_cc_np(states)
-
         elif dec_type == 'flux':
             if get_optim_mode():
                 decay = decay + sqtorch.dec_rate_flux_torch(self, states)
@@ -2682,13 +2635,8 @@
 
                     phi = self._get_external_flux_at_element(b_id)
 
-<<<<<<< HEAD
-                    partial_H += -(self._memory_ops['ind_hamil'][(el, B_idx)]
+                    partial_H += -(self._memory_ops['ind_hamil'][(el, b_id)]
                                    / np.squeeze(sqf.to_numpy(el.get_value()))**2 / np.sqrt(unt.hbar)
-=======
-                    partial_H += -(self._memory_ops["ind_hamil"][(el, b_id)]
-                                   / np.squeeze(sqf.numpy(el.get_value()))**2 / np.sqrt(unt.hbar)
->>>>>>> 36f0829d
                                    * (unt.Phi0/2/np.pi) * phi)
 
         elif isinstance(el, Loop):
@@ -2697,27 +2645,15 @@
 
             for edge, el_ind, b_id in self.elem_keys[Inductor]:
                 partial_H += (
-<<<<<<< HEAD
-                    self.B[B_idx, loop_idx]
-                    * self._memory_ops['ind_hamil'][(el_ind, B_idx)]
+                    self.B[b_id, loop_idx]
+                    * self._memory_ops["ind_hamil"][(el_ind, b_id)]
                     / sqf.to_numpy(el_ind.get_value())
                     * unt.Phi0 / np.sqrt(unt.hbar) / 2 / np.pi
                 )
 
-            for edge, el_JJ, B_idx, W_idx in self.elem_keys[Junction]:
-                partial_H += (self.B[B_idx, loop_idx] * sqf.to_numpy(el_JJ.get_value())
-                              * self._memory_ops['sin'][(el_JJ, B_idx)])
-=======
-                    self.B[b_id, loop_idx]
-                    * self._memory_ops["ind_hamil"][(el_ind, b_id)]
-                    / sqf.numpy(el_ind.get_value())
-                    * unt.Phi0 / np.sqrt(unt.hbar) / 2 / np.pi
-                )
-
             for edge, el_JJ, b_id, w_id in self.elem_keys[Junction]:
-                partial_H += (self.B[b_id, loop_idx] * sqf.numpy(el_JJ.get_value())
+                partial_H += (self.B[b_id, loop_idx] * sqf.to_numpy(el_JJ.get_value())
                               * self._memory_ops['sin'][(el_JJ, b_id)])
->>>>>>> 36f0829d
 
         elif isinstance(el, Junction):
 
