"""circuit.py contains the classes for the circuit and their properties
"""

from collections import OrderedDict

from typing import Dict, Tuple, List, Sequence, Optional, Union
from collections import defaultdict

import numpy as np
import qutip as qt
import scipy.special
import scipy.sparse

from numpy import ndarray
from qutip.qobj import Qobj
from scipy.linalg import sqrtm, block_diag
from scipy.special import eval_hermite

from torch import Tensor

import SQcircuit.units as unt
import SQcircuit.functions as sqf

from SQcircuit.elements import (
    Element,
    Capacitor,
    Inductor,
    Junction,
    Loop,
    Charge
)
from SQcircuit.texts import is_notebook, HamilTxt
from SQcircuit.noise import ENV
from SQcircuit.settings import ACC, get_optim_mode
<<<<<<< HEAD
import SQcircuit.functions as sqf
=======
from SQcircuit.logs import raise_optim_error_if_needed
>>>>>>> e8ab10a1


class CircuitEdge:
    """Class that contains the properties of an edge in the circuit.

    Parameters
    ----------
        circ:
            Circuit that edge is part of.
        edge:
            The tuple represent the edge in the circuit.
        edge_elems:
            The list of the elements at that edge.
        edge_idx:
            Index of the edge.
        n_node:
            Number of nodes.
    """

    def __init__(
        self,
        circ: "Circuit",
        edge: Tuple[int, int],
    ) -> None:

        self.circ = circ
        self.edge = edge

        self.w = self._set_w_at_edge()
        self.mat_rep = self._set_matrix_rep()

        self.edge_elems_by_type = {
            Capacitor: [],
            Inductor: [],
            Junction: []
        }

        # check if edge is processed
        self.processed = False

    def _set_w_at_edge(self) -> list:
        """Get the w_k vector as list at the edge."""

        # i1 and i2 are the nodes of the edge
        i1, i2 = self.edge

        w = (self.circ.n + 1) * [0]

        if i1 == 0 or i2 == 0:
            w[i1 + i2] += 1
        else:
            w[i1] += 1
            w[i2] -= 1

        return w[1:]

    def _set_matrix_rep(self) -> ndarray:
        """Special form of matrix representation for an edge of a graph.
        This helps to construct the capacitance and susceptance matrices.
        """

        A = np.zeros((self.circ.n, self.circ.n))

        if 0 in self.edge:
            i = self.edge[0] + self.edge[1] - 1
            A[i, i] = 1
        else:
            i = self.edge[0] - 1
            j = self.edge[1] - 1

            A[i, i] = 1
            A[j, j] = 1
            A[i, j] = -1
            A[j, i] = -1

        return A

    def update_circuit_loop_from_element(
        self,
        el: Union[Inductor, Junction],
        B_idx: int,
    ) -> None:
        """Update loop properties related to circuit from element in the edge
        with its inductive index (B_idx).

        Parameters
        ----------
            el:
                Inductive element.
            B_idx:
                Inductive index.
        """

        for loop in el.loops:
            self.circ.add_loop(loop)
            loop.add_index(B_idx)
            loop.addK1(self.w)

    def process_edge_and_update_circ(
        self,
        B_idx: int,
        W_idx: int,
        K1: list,
        c_edge_mat: list,
    ) -> Tuple[int, list, list]:
        """Process the edge and update the related circuit properties.

        Parameters
        ----------
            B_idx:
                Point to each row of B matrix of the circuit.
            W_idx:
                Point to each row of W matrix of the circuit.
            K1:
                Matrix related to loop calculation
            c_edge_mat:
                edge capacitance matrix
        """

        for el in self.circ.elements[self.edge]:

            self.edge_elems_by_type[el.type].append(el)

            # Case of inductive element
            if hasattr(el, "loops"):

                self.edge_elems_by_type[Capacitor].append(el.cap)

                self.circ.elem_keys[el.type].append(
                    el.get_key(self.edge, B_idx, W_idx)
                )

                self.update_circuit_loop_from_element(el, B_idx)

                B_idx += 1

                K1.append(self.w)

                c_edge_mat.append(
                    el.get_cap_for_flux_dist(self.circ.flux_dist)
                )

            # Case of L and C
            if hasattr(el, "partial_mat"):

                self.circ.partial_mats[el] += el.partial_mat(self.mat_rep)

            if get_optim_mode():

                self.circ.add_to_parameters(el)

        self.processed = True

        return B_idx, K1, c_edge_mat

    def _check_if_edge_is_processed(self) -> None:

        assert self.processed, "Edge is not processed yet!"

    def get_eff_cap_value(self) -> float:
        """Return effective capacitor value of the edge."""

        self._check_if_edge_is_processed()

        return sum(list(map(
            lambda c: c.get_value(),
            self.edge_elems_by_type[Capacitor]
        )))

    def get_eff_ind_value(self) -> float:
        """Return effective inductor value of the edge."""

        self._check_if_edge_is_processed()

        return np.sum(1/np.array(list(map(
            lambda l: l.get_value(),
            self.edge_elems_by_type[Inductor]
        ))))

    def is_JJ_in_this_edge(self) -> bool:
        """Check if the edge contains any JJ."""

        self._check_if_edge_is_processed()

        return len(self.edge_elems_by_type[Junction]) != 0

    def is_JJ_without_ind(self) -> bool:
        """Check if the edge only has JJ and no inductor."""

        self._check_if_edge_is_processed()

        flag = (
            len(self.edge_elems_by_type[Junction]) != 0
            and len(self.edge_elems_by_type[Inductor]) == 0
        )

        return flag


class Circuit:
    """Class that contains the circuit properties and uses the theory discussed
    in the original paper of the SQcircuit to calculate:

        * Eigenvalues and eigenvectors
        * Phase coordinate representation of eigenvectors
        * Coupling operators
        * Matrix elements
        * Decoherence rates
        * Robustness analysis

    Parameters
    ----------
        elements:
            A dictionary that contains the circuit's elements at each branch
            of the circuit.
        random:
            If `True`, each element of the circuit is a random number due to
            fabrication error. This is necessary for robustness analysis.
        flux_dist:
            Provide the method of distributing the external fluxes. If
            ``flux_dist`` is ``"all"``, SQcircuit assign the external fluxes
            based on the capacitor of each inductive element (This option is
            necessary for time-dependent external fluxes). If ``flux_dist`` is
            ``"inductor"`` SQcircuit finds the external flux distribution by
            assuming the capacitor of the inductors are much smaller than the
            junction capacitors, If ``flux_dist`` is ``"junction"`` it is the
            other way around.
    """

    def __init__(
        self,
        elements: Dict[Tuple[int, int], List[Element]],
        flux_dist: str = 'junctions',
        random: bool = False
    ) -> None:

        #######################################################################
        # General circuit attributes
        #######################################################################

        self.elements = OrderedDict(
            [(key, elements[key]) for key in elements.keys()]
        )

        error = ("flux_dist option must be either \"junctions\", "
                 "\"inductors\", or \"all\"")
        assert flux_dist in ["junctions", "inductors", "all"], error
        self.flux_dist = flux_dist

        self.random = random

        # circuit inductive loops
        self.loops: List[Loop] = []

        # number of nodes without ground
        self.n: int = max(max(self.elements))

        # number of branches that contain JJ without parallel inductor.
        self.countJJnoInd: int = 0

        self.elem_keys = {
            # inductor element keys: (edge, el, B_idx) B_idx point to
            # each row of B matrix (external flux distribution of that element)
            Inductor: [],
            # junction element keys: (edge, el, B_idx, W_idx) B_idx point to
            # each row of B matrix (external flux distribution of that element)
            # and W_idx point to each row of W matrix
            Junction: [],
        }

        # contains the parameters that we want to optimize.
        self._parameters: Dict[Tuple[Element, Tensor]] = {}

        #######################################################################
        # Transformation related attributes
        #######################################################################

        # get the capacitance matrix, sudo-inductance matrix, W matrix,
        # and B matrix (loop distribution over inductive elements)
        self.C, self.L, self.W, self.B = self._get_LCWB()

        # initialize the transformation matrices for charge and flux operators.
        self.R, self.S = np.eye(self.n), np.eye(self.n)

<<<<<<< HEAD
        # initialize transformed susceptance, inverse capacitance, and W matrix.
        self.cInvTrans, self.lTrans, self.wTrans = (np.linalg.inv(sqf.numpy(self.C)),
                                                    sqf.numpy(self.L).copy(),
                                                    self.W.copy())
=======
        # initialize transformed susceptance, inverse capacitance,
        # and W matrices.
        self.cInvTrans, self.lTrans, self.wTrans = (
            np.linalg.inv(sqf.numpy(self.C)),
            sqf.numpy(self.L).copy(),
            self.W.copy()
        )
>>>>>>> e8ab10a1

        # natural angular frequencies of the circuit for each mode as a numpy
        # array (zero for charge modes)
        self.omega = np.zeros(self.n)

        # transform the Hamiltonian of the circuit
        self._transform_hamil()

        # charge islands of the circuit
        self.charge_islands = {
            i: Charge() for i in range(self.n) if
            self._is_charge_mode(i)
        }

        #######################################################################
        # Operator and diagonalization related attributes
        #######################################################################

        # truncation numbers for each mode
        self.m = []
        # squeezed truncation numbers (eliminating the modes with truncation
        # number equals 1)
        self.ms = []

        self._memory_ops: Dict[str, Union[List[Qobj],
                                          List[List[Qobj]], dict]] = {
            "Q": [],  # list of charge operators (normalized by 1/sqrt(hbar))
            "QQ": [[]],  # list of charge times charge operators
            "phi": [],  # list of flux operators (normalized by 1/sqrt(hbar))
            "N": [],  # list of number operators
            "exp": [],  # List of exponential operators
            "root_exp": [],  # List of square root of exponential operators
            "cos": {},  # List of cosine operators
            "sin": {},  # List of sine operators
            "sin_half": {},  # list of sin(phi/2)
            "ind_hamil": {},  # list of w^T*phi that appears in Hamiltonian
        }

        # LC part of the Hamiltonian
        self._LC_hamil = qt.Qobj()

        # eigenvalues of the circuit
        self._efreqs = sqf.array([])
        # eigenvectors of the circuit
        self._evecs = []

    def __getstate__(self):
        attrs = self.__dict__
        # type_attrs = type(self).__dict__

        # Attributes that we are avoiding to store for reducing the size of
        # the saved file( Qutip objects and Quantum operators usually).
        avoid_attrs = ["_memory_ops", "_LC_hamil"]

        self_dict = {k: attrs[k] for k in attrs if k not in avoid_attrs}

        return self_dict

    def __setstate__(self, state):
        self.__dict__ = state

    @property
    def efreqs(self):

        assert len(self._efreqs) != 0, "Please diagonalize the circuit first."

        return self._efreqs / (2 * np.pi * unt.get_unit_freq())

    @property
    def parameters(self):

<<<<<<< HEAD
    def _edge_matrix_rep(self, edge: Tuple[int, int]) -> Union[ndarray, Tensor]:
=======
        raise_optim_error_if_needed()
>>>>>>> e8ab10a1

        return list(self._parameters.values())

    def add_to_parameters(self, el: Element) -> None:
        """Add elements with ``requires_grad=True`` to parameters.
        """

<<<<<<< HEAD
        A = sqf.zeros((self.n, self.n))
=======
        if el.requires_grad:
            self._parameters[el] = el.get_value()
>>>>>>> e8ab10a1

    def add_loop(self, loop: Loop) -> None:
        """Add loop to the circuit loops.
        """
        if loop not in self.loops:
            loop.reset()
            self.loops.append(loop)

    def _get_LCWB(self) -> Tuple[ndarray, ndarray, ndarray, ndarray]:
        """Calculate the capacitance matrix, sustenance matrix, W matrix,
        and the flux distribution over inductive elements B matrix.
        """

        cMat = sqf.zeros((self.n, self.n))
        lMat = sqf.zeros((self.n, self.n))
        wMat = []
        bMat = sqf.array([])

        self.partial_mats = defaultdict(lambda: 0)

        # point to each row of B matrix (external flux distribution of that
        # element) or count the number of inductive elements.
        B_idx = 0

        # W_idx point to each row of W matrix for junctions or count the
        # number of edges contain JJ
        W_idx = 0

        # number of branches that contain JJ without parallel inductor.
        countJJnoInd = 0

        # K1 is a matrix that transfer node coordinates to edge phase drop
        # for inductive elements
        K1 = []

        # capacitor at each inductive elements
        c_edge_mat = []

        for edge in self.elements.keys():

            circ_edge = CircuitEdge(self, edge)

            B_idx, K1, c_edge_mat = circ_edge.process_edge_and_update_circ(
                B_idx,
                W_idx,
                K1,
                c_edge_mat
            )

<<<<<<< HEAD
                    if el in partial_cMats:
                        partial_cMats[el] += sqf.numpy(edge_mat)
                    else:
                        partial_cMats[el] = sqf.numpy(edge_mat)

                elif isinstance(el, Inductor):
                    # if el.loops:
                    self.inductor_keys.append((edge, el, B_idx))
                    # else:
                    #     self.inductor_keys.append((edge, el, None))
                    edge_inds.append(el)
                    # capacitor of inductor
                    edge_caps.append(el.cap)

                    for loop in el.loops:
                        self.add_loop(loop)
                        loop.add_index(B_idx)
                        loop.addK1(edge_w)

                    B_idx += 1
                    K1.append(edge_w)

                    if self.flux_dist == 'all':
                        cEd.append(el.cap.get_value())
                    elif self.flux_dist == "junctions":
                        cEd.append(VeryLargeCap().get_value())
                    elif self.flux_dist == "inductors":
                        cEd.append(VerySmallCap().get_value())

                    if el in partial_lMats:
                        partial_lMats[el] += sqf.numpy(edge_mat / el.get_value()**2)
                    else:
                        partial_lMats[el] = sqf.numpy(edge_mat / el.get_value()**2)

                elif isinstance(el, Junction):
                    # if el.loops:
                    self.junction_keys.append((edge, el, B_idx, W_idx))
                    # else:
                    #     self.junction_keys.append((edge, el, None, W_idx))
                    edge_JJs.append(el)
                    # capacitor of JJ
                    edge_caps.append(el.cap)

                    for loop in el.loops:
                        self.add_loop(loop)
                        loop.add_index(B_idx)
                        loop.addK1(edge_w)

                    B_idx += 1
                    K1.append(edge_w)

                    if self.flux_dist == 'all':
                        cEd.append(el.cap.get_value())
                    elif self.flux_dist == "junctions":
                        cEd.append(VerySmallCap().get_value())
                    elif self.flux_dist == "inductors":
                        cEd.append(VeryLargeCap().get_value())

            if len(edge_inds) == 0 and len(edge_JJs) != 0:
                countJJnoInd += 1

            # summation of the capacitor values.
            cap = sum(list(map(lambda c: c.get_value(), edge_caps)))

            # summation of the one over inductor values.
            x = sqf.sum(1 / sqf.array(list(map(lambda l: l.get_value(), edge_inds))))
=======
            if circ_edge.is_JJ_without_ind():
                countJJnoInd += 1

            cMat += sqf.array(circ_edge.get_eff_cap_value()) * sqf.array(
                circ_edge.mat_rep)
>>>>>>> e8ab10a1

            lMat += sqf.array(circ_edge.get_eff_ind_value()) * sqf.array(
                circ_edge.mat_rep)

            if circ_edge.is_JJ_in_this_edge():
                wMat.append(circ_edge.w)
                W_idx += 1

        wMat = np.array(wMat)

        try:
            K1 = np.array(K1)
            a = np.zeros_like(K1)
            select = np.sum(K1 != a, axis=0) != 0
            # eliminate the zero columns
            K1 = K1[:, select]
            if K1.shape[0] == K1.shape[1]:
                K1 = K1[:, 0:-1]

<<<<<<< HEAD
            X = K1.T @ np.diag(sqf.numpy(cEd))
=======
            X = K1.T @ np.diag(c_edge_mat)
>>>>>>> e8ab10a1
            for loop in self.loops:
                p = np.zeros((1, B_idx))
                p[0, loop.indices] = loop.getP()
                X = np.concatenate((X, p), axis=0)

            # number of inductive loops of the circuit
            n_loops = len(self.loops)

            if n_loops != 0:
                Y = np.concatenate((np.zeros((B_idx - n_loops, n_loops)),
                                    np.eye(n_loops)), axis=0)
                bMat = np.linalg.inv(X) @ Y
                bMat = np.around(bMat, 5)

        except ValueError:

            print("The edge list does not specify a connected graph or "
                  "all inductive loops of the circuit are not specified.")

        self.countJJnoInd = countJJnoInd

        return cMat, lMat, wMat, bMat

    def _is_charge_mode(self, i: int) -> bool:
        """Check if the mode is a charge mode.

        Parameters
        ----------
            i:
                index of the mode. (starts from zero for the first mode)
        """

        return self.omega[i] == 0

    def _apply_transformation(self, S: ndarray, R: ndarray) -> None:
        """Apply S and R transformation on transformed C, L, and W matrix.

        Parameters
        ----------
            S:
                Transformation matrices related to flux operators.
            R:
                Transformation matrices related to charge operators.
        """

        self.cInvTrans = R.T @ self.cInvTrans @ R
        self.lTrans = S.T @ self.lTrans @ S

        if len(self.W) != 0:
            self.wTrans = self.wTrans @ S

        self.S = self.S @ S
        self.R = self.R @ R

    def _get_and_apply_transformation_1(self) -> Tuple[ndarray, ndarray]:
        """Get and apply Second transformation of the coordinates that
        simultaneously diagonalizes the capacitance and susceptance matrices.
        """

<<<<<<< HEAD
        C = sqf.numpy(self.C)
        L = sqf.numpy(self.L)

        cMatRoot = sqrtm(C)
        cMatRootInv = np.linalg.inv(cMatRoot)
        lMatRoot = sqrtm(L)
=======
        cMatRoot = sqrtm(sqf.numpy(self.C))
        cMatRootInv = np.linalg.inv(cMatRoot)
        lMatRoot = sqrtm(sqf.numpy(self.L))
>>>>>>> e8ab10a1

        V, D, U = np.linalg.svd(lMatRoot @ cMatRootInv)

        # the case that there is not any inductor in the circuit
        if np.max(D) == 0:
            D = np.diag(np.eye(self.n))
            singLoc = list(range(0, self.n))
        else:
            # find the number of singularity in the circuit
<<<<<<< HEAD
            lEig, _ = np.linalg.eig(L)
=======
            lEig, _ = np.linalg.eig(sqf.numpy(self.L))
>>>>>>> e8ab10a1
            numSing = len(lEig[lEig / np.max(lEig) < ACC["sing_mode_detect"]])
            singLoc = list(range(self.n - numSing, self.n))
            D[singLoc] = np.max(D)

        # build S1 and R1 matrix
        S1 = cMatRootInv @ U.T @ np.diag(np.sqrt(D))
        R1 = np.linalg.inv(S1).T

        self._apply_transformation(S1, R1)

        self.lTrans[singLoc, singLoc] = 0

        return S1, R1

    @staticmethod
    def _independentRows(A: ndarray) -> Tuple[List[int], List[ndarray]]:
        """Use Gram–Schmidt to find the linear independent rows of matrix A
        and return the list of row indices of A and list of the rows.

        Parameters
        ----------
            A:
                ``Numpy.ndarray`` matrix that we try to find its independent
                rows.
        """

        # normalize the row of matrix A
        A_norm = A / np.linalg.norm(A, axis=1).reshape(A.shape[0], 1)

        basis = []
        idx_list = []

        for i, a in enumerate(A_norm):
            a_prime = a - sum([np.dot(a, e) * e for e in basis])
            if (np.abs(a_prime) > ACC["Gram–Schmidt"]).any():
                idx_list.append(i)
                basis.append(a_prime / np.linalg.norm(a_prime))

        return idx_list, basis

    def _round_to_zero_one(self, W: ndarray) -> ndarray:
        """Round the charge mode elements of W or transformed W matrix that
        are close to 0, -1, and 1 to the exact value of 0, -1, and 1
        respectively.

        Parameters
        ----------
            W:
                ``Numpy.ndarray`` that can be either W or transformed W matrix.
        """

        rounded_W = W.copy()

        if self.countJJnoInd == 0:
            rounded_W[:, self.omega == 0] = 0

        charge_only_W = rounded_W[:, self.omega == 0]

        charge_only_W[np.abs(charge_only_W) < ACC["Gram–Schmidt"]] = 0
        charge_only_W[np.abs(charge_only_W - 1) < ACC["Gram–Schmidt"]] = 1
        charge_only_W[np.abs(charge_only_W + 1) < ACC["Gram–Schmidt"]] = -1

        rounded_W[:, self.omega == 0] = charge_only_W

        return rounded_W

    def _is_JJ_in_circuit(self) -> bool:
        """Check if there is any Josephson junction in the circuit."""

        return len(self.W) != 0

    def _get_and_apply_transformation_2(self) -> Tuple[ndarray, ndarray]:
        """ Get and apply Second transformation of the coordinates that
        transforms the subspace of the charge operators in order to have the
        reciprocal primitive vectors in Cartesian direction.
        """

        if len(self.W) != 0:
            # get the charge basis part of the wTrans matrix
            wQ = self.wTrans[:, self.omega == 0].copy()
            # number of operators represented in charge bases
            nq = wQ.shape[1]
        else:
            nq = 0
            wQ = np.array([])

        # if we need to represent an operator in charge basis
        if nq != 0 and self.countJJnoInd != 0:

            # list of indices of w vectors that are independent
            indList = []

            X = []
            # use Gram–Schmidt to find the linear independent rows of
            # normalized wQ (wQ_norm)
            basis = []
            while len(basis) != nq:
                if len(basis) == 0:
                    indList, basis = self._independentRows(wQ)
                else:
                    # to complete the basis
                    X = list(np.random.randn(nq - len(basis), nq))
                    basisComplete = np.array(basis + X)
                    _, basis = self._independentRows(basisComplete)

            # the second S and R matrix are:
            F = np.array(list(wQ[indList, :]) + X)
            S2 = block_diag(np.eye(self.n - nq), np.linalg.inv(F))

            R2 = np.linalg.inv(S2.T)

        else:
            S2 = np.eye(self.n, self.n)
            R2 = S2

        if self._is_Gram_Schmidt_successful(S2):

            self._apply_transformation(S2, R2)

            self.wTrans = self._round_to_zero_one(self.wTrans)

            return S2, R2

        else:
            print("Gram_Schmidt process failed. Retrying...")

            return self._get_and_apply_transformation_2()

    def _is_Gram_Schmidt_successful(self, S) -> bool:
        """Check if the Gram_Schmidt process has the sufficient accuracy.

        Parameters
        ----------
            S:
                Transformation matrices related to flux operators.
        """

        is_successful = True

        # absolute value of the current wTrans
        cur_wTrans = self.wTrans @ S

        cur_wTrans = self._round_to_zero_one(cur_wTrans)

        for j in range(self.n):
            if self._is_charge_mode(j):
                for abs_w in np.abs(cur_wTrans[:, j]):
                    if abs_w != 0 and abs_w != 1:
                        is_successful = False

        return is_successful

    def _get_and_apply_transformation_3(self) -> Tuple[ndarray, ndarray]:
        """ Get and apply Third transformation of the coordinates that scales
        the modes.
        """

        S3 = np.eye(self.n)

        for j in range(self.n):

            if self._is_charge_mode(j):
                # already scaled by second transformation
                continue

            # for harmonic modes
            elif self._is_JJ_in_circuit():

                # note: alpha here is absolute value of alpha (alpha is pure
                # imaginary)
                # get alpha for j-th mode
                jth_alphas = np.abs(self.alpha(range(self.wTrans.shape[0]), j))
                self.wTrans[:, j][jth_alphas < ACC["har_mode_elim"]] = 0

                if np.max(jth_alphas) > ACC["har_mode_elim"]:
                    # find the coefficient in wTrans for j-th mode that
                    # has maximum alpha
                    s = np.abs(self.wTrans[np.argmax(jth_alphas), j])
                    S3[j, j] = 1 / s
                else:
                    # scale the uncoupled mode
                    s = np.max(np.abs(self.S[:, j]))
                    S3[j, j] = 1 / s

            else:
                # scale the uncoupled mode
                s = np.max(np.abs(self.S[:, j]))
                S3[j, j] = 1 / s

        R3 = np.linalg.inv(S3.T)

        self._apply_transformation(S3, R3)

        return S3, R3

    def _transform_hamil(self):
        """transform the Hamiltonian of the circuit that can be expressed
        in charge and Fock bases
        """

        # get the first transformation
        self.S1, self.R1 = self._get_and_apply_transformation_1()

        # natural frequencies of the circuit(zero for modes in charge basis)
        self.omega = np.sqrt(np.diag(self.cInvTrans) * np.diag(self.lTrans))

        if self._is_JJ_in_circuit():
            # get the second transformation
            self.S2, self.R2 = self._get_and_apply_transformation_2()

        # scaling the modes by third transformation
        self.S3, self.R3 = self._get_and_apply_transformation_3()

    def description(
        self,
        tp: Optional[str] = None,
        _test: bool = False,
    ) -> Optional[str]:
        """
        Print out Hamiltonian and a listing of the modes (whether they are
        harmonic or charge modes with the frequency for each harmonic mode),
        Hamiltonian parameters, and external flux values.

        Parameters
        ----------
            tp:
                If ``None`` prints out the output as Latex if SQcircuit is
                running in a Jupyter notebook and as text if SQcircuit is
                running in Python terminal. If ``tp`` is ``"ltx"``,
                the output is in Latex format if ``tp`` is ``"txt"`` the
                output is in text format.
            _test:
                if True, return the entire description as string
                text. (use only for testing the function)
        """
        if tp is None:
            if is_notebook():
                txt = HamilTxt('ltx')
            else:
                txt = HamilTxt('txt')
        else:
            txt = HamilTxt(tp)

        hamilTxt = txt.H()
        harDim = np.sum(self.omega != 0)
        chDim = np.sum(self.omega == 0)
        W = np.round(self.wTrans, 6)
        S = np.round(self.S, 3)

        # If circuit has any loop:
        if self.loops:
            B = np.round(self.B, 2)
        else:
            B = np.zeros((len(self.elem_keys[Junction])
                          + len(self.elem_keys[Inductor]), 1))
        EJLst = []
        ELLst = []

        for i in range(harDim):
            hamilTxt += txt.omega(i + 1) + txt.ad(i + 1) + \
                        txt.a(i + 1) + txt.p()

        for i in range(chDim):
            for j in range(chDim):
                if j >= i:
                    hamilTxt += txt.Ec(harDim + i + 1, harDim + j + 1) + \
                                txt.n(harDim + i + 1, harDim + j + 1) + txt.p()

        JJHamilTxt = ""
        indHamilTxt = ""

        for i, (edge, el, B_idx, W_idx) in enumerate(self.elem_keys[Junction]):
            EJLst.append(el.get_value() / 2 / np.pi / unt.get_unit_freq())
            junTxt = txt.Ej(i + 1) + txt.cos() + "("
            # if B_idx is not None:
            junTxt += txt.linear(txt.phi, W[W_idx, :]) + \
                      txt.linear(txt.phiExt, B[B_idx, :], st=False)
            # else:
            #     junTxt += txt.linear(txt.phi, W[W_idx, :])
            JJHamilTxt += junTxt + ")" + txt.p()

        for i, (edge, el, B_idx) in enumerate(self.elem_keys[Inductor]):

            # if np.sum(np.abs(B[B_idx, :])) == 0 or B_idx is None:
            if np.sum(np.abs(B[B_idx, :])) == 0:
                continue
            ELLst.append(el.get_value("GHz"))
            indTxt = txt.El(i + 1) + "("
            if 0 in edge:
                w = S[edge[0] + edge[1] - 1, :]
            else:
                w = S[edge[0] - 1, :] - S[edge[1] - 1, :]
            w = np.round(w[:harDim], 3)

            indTxt += txt.linear(txt.phi, w) + ")(" + \
                      txt.linear(txt.phiExt, B[B_idx, :])
            indHamilTxt += indTxt + ")" + txt.p()

        hamilTxt += indHamilTxt + JJHamilTxt

        if '+' in hamilTxt[-3:-1]:
            hamilTxt = hamilTxt[0:-2] + '\n'

        modeTxt = ''
        for i in range(harDim):
            modeTxt += txt.mode(i + 1) + txt.tab() + txt.har()

            modeTxt += txt.tab() + txt.phi(i + 1) + txt.eq() + txt.zp(i + 1) \
                       + "(" + txt.a(i + 1) + "+" + txt.ad(i + 1) + ")"

            omega = np.round(self.omega[i] / 2 / np.pi / unt.get_unit_freq(), 5)
            zp = 2 * np.pi / unt.Phi0 * np.sqrt(unt.hbar / 2 * np.sqrt(
                self.cInvTrans[i, i] / self.lTrans[i, i]))
            zpTxt = "{:.2e}".format(zp)

            modeTxt += txt.tab() + txt.omega(i + 1, False) + txt.eq() + str(
                omega) + txt.tab() + txt.zp(i + 1) + txt.eq() + zpTxt

            modeTxt += '\n'
        for i in range(chDim):
            modeTxt += txt.mode(harDim + i + 1) + txt.tab() + txt.ch()
            ng = np.round(self.charge_islands[harDim + i].value(), 3)
            modeTxt += txt.tab() + txt.ng(harDim + i + 1) + txt.eq() + str(ng)
            modeTxt += '\n'

        paramTxt = txt.param() + txt.tab()
        for i in range(chDim):
            for j in range(chDim):
                if j >= i:
                    paramTxt += txt.Ec(harDim + i + 1,
                                       harDim + j + 1) + txt.eq()

                    if i == j:
                        Ec = (2 * unt.e) ** 2 / (
                                unt.hbar * 2 * np.pi * unt.get_unit_freq()) * \
                             self.cInvTrans[
                                 harDim + i, harDim + j] / 2
                    else:
                        Ec = (2 * unt.e) ** 2 / (
                                unt.hbar * 2 * np.pi * unt.get_unit_freq()) * \
                             self.cInvTrans[
                                 harDim + i, harDim + j]

                    paramTxt += str(np.round(Ec, 3)) + txt.tab()
        for i in range(len(ELLst)):
            paramTxt += txt.El(i + 1) + txt.eq() + str(
                np.round(ELLst[i], 3)) + txt.tab()
        for i in range(len(EJLst)):
            paramTxt += txt.Ej(i + 1) + txt.eq() + str(
                np.round(EJLst[i], 3)) + txt.tab()
        paramTxt += '\n'

        loopTxt = txt.loops() + txt.tab()
        for i in range(len(self.loops)):
            phiExt = self.loops[i].value() / 2 / np.pi
            loopTxt += txt.phiExt(i + 1) + txt.tPi() + txt.eq() + str(
                phiExt) + txt.tab()

        finalTxt = hamilTxt + txt.line + modeTxt + txt.line + paramTxt + loopTxt

        txt.display(finalTxt)

        if _test:
            return finalTxt

    def loop_description(self, _test: bool = False) -> Optional[str]:
        """
        Print out the external flux distribution over inductive elements.

        Parameters
        ----------
            _test:
                if True, return the entire description as string
                text. (use only for testing the function)

        """

        # maximum length of element ID strings
        nr = max(
            [len(el.id_str) for _, el, _, _ in self.elem_keys[Junction]]
            + [len(el.id_str) for _, el, _ in self.elem_keys[Inductor]]
        )

        # maximum length of loop ID strings
        nh = max([len(lp.id_str) for lp in self.loops])

        # number of loops
        nl = len(self.loops)

        # space between elements in rows
        ns = 5

        loop_description_txt = ''

        header = (nr + ns + len(", b1:")) * " "
        for i in range(nl):
            lp = self.loops[i]
            header += ("{}" + (nh + 10 - len(lp.id_str)) * " ").format(
                lp.id_str)

        loop_description_txt += header + '\n'

        # add line under header
        loop_description_txt += "-" * len(header) + '\n'
        for i in range(self.B.shape[0]):

            el = None
            for _, el_ind, B_idx in self.elem_keys[Inductor]:
                if i == B_idx:
                    el = el_ind
            for _, el_ind, B_idx, W_idx in self.elem_keys[Junction]:
                if i == B_idx:
                    el = el_ind

            id = el.id_str
            row = id + (nr - len(id)) * " "
            bStr = f", b{i + 1}:"
            row += bStr
            row += (ns + len(", b1:") - len(bStr)) * " "
            for j in range(nl):
                b = np.round(np.abs(self.B[i, j]), 2)
                row += ("{}" + (nh + 10 - len(str(b))) * " ").format(b)
            loop_description_txt += row + '\n'

        if _test:
            return loop_description_txt
        else:
            print(loop_description_txt)

    def set_trunc_nums(self, nums: List[int]) -> None:
        """Set the truncation numbers for each mode.

        Parameters
        ----------
            nums:
                A list that contains the truncation numbers for each mode.
                Harmonic modes with truncation number N are 0, 1 , ...,
                (N-1), and charge modes with truncation number N are -(N-1),
                ..., 0, ..., (N-1).
        """

        error1 = "The input must be be a python list"
        assert isinstance(nums, list), error1
        error2 = ("The number of modes (length of the input) must be equal to "
                  "the number of nodes")
        assert len(nums) == self.n, error2

        self.m = self.n*[1]

        for i in range(self.n):
            # for charge modes:
            if self._is_charge_mode(i):
                self.m[i] = 2 * nums[i] - 1
            # for harmonic modes
            else:
                self.m[i] = nums[i]

        # squeeze the mode with truncation number equal to 1.
        self.ms = list(filter(lambda x: x != 1, self.m))

        self._build_op_memory()

        self._LC_hamil = self._get_LC_hamil()

        self._build_exp_ops()

    def set_charge_offset(self, mode: int, ng: float) -> None:
        """set the charge offset for each charge mode.

        Parameters
        ----------
            mode:
                An integer that specifies the charge mode. To see, which mode
                is a charge mode, one can use ``description()`` method.
            ng:
                The charge offset.
        """
        assert isinstance(mode, int), "Mode number should be an integer"

        error = "The specified mode is not a charge mode."
        assert mode - 1 in self.charge_islands, error
        if len(self.m) == 0:
            self.charge_islands[mode - 1].setOffset(ng)
        else:
            self.charge_islands[mode - 1].setOffset(ng)

            self._build_op_memory()

            self._LC_hamil = self._get_LC_hamil()

    def set_charge_noise(self, mode: int, A: float) -> None:
        """set the charge noise for each charge mode.

        Parameters
        ----------
            mode:
                An integer that specifies the charge mode. To see which mode
                is a charge mode, we can use ``description()`` method.
            A:
                The charge noise.
        """
        assert isinstance(mode, int), "Mode number should be an integer"

        assert mode - 1 in self.charge_islands, "The specified mode " \
                                                "is not a charge mode."

        self.charge_islands[mode - 1].setNoise(A)

    def _squeeze_op(self, op: Qobj, tensor=False) -> Qobj:
        """
        Return the same Quantum operator with squeezed dimensions.

        Parameters
        ----------
            op:
                Any quantum operator in qutip.Qobj format
        """

        op_sq = sqf.copy(op)

        op_sq.dims = [self.ms, self.ms]

        return op_sq

    def _charge_op_isolated(self, i: int) -> Qobj:
        """Return charge operator for each isolated mode normalized by
        square root of hbar. By isolated, we mean that the operator is not in
        the general tensor product states of the overall system.

        Parameters
        ----------
            i:
                Index of the mode. (starts from zero for the first mode)
        """

        if self._is_charge_mode(i):
            ng = self.charge_islands[i].value()
            op = (2*unt.e/np.sqrt(unt.hbar)) * (qt.charge((self.m[i]-1)/2)-ng)

        else:
            Z = np.sqrt(self.cInvTrans[i, i] / self.lTrans[i, i])
            Q_zp = -1j * np.sqrt(0.5/Z)
            op = Q_zp * (qt.destroy(self.m[i]) - qt.create(self.m[i]))

        return op

    def _flux_op_isolated(self, i: int) -> Qobj:
        """Return flux operator for each isolated mode normalized by
        square root of hbar. By isolated, we mean that the operator is not in
        the general tensor product states of the overall system.

        Parameters
        ----------
            i:
                Index of the mode. (starts from zero for the first mode)
        """

        if self._is_charge_mode(i):
            op = qt.qeye(self.m[i])

        else:
            Z = np.sqrt(self.cInvTrans[i, i] / self.lTrans[i, i])
            op = np.sqrt(0.5*Z) * (qt.destroy(self.m[i])+qt.create(self.m[i]))

        return op

    def _num_op_isolated(self, i: int) -> Qobj:
        """Return number operator for each isolated mode. By isolated,
        we mean that the operator is not in the general tensor product states
        of the overall system.

        Parameters
        ----------
            i:
                Index of the mode. (starts from zero for the first mode)
        """

        if self._is_charge_mode(i):
            op = qt.charge((self.m[i] - 1) / 2)

        else:
            op = qt.num(self.m[i])

        return op

    def _d_op_isolated(self, i: int, w: float) -> Qobj:
        """Return charge displacement operator for each isolated mode. By
        isolated, we mean that the operator is not in the general tensor
        product states of the overall system.

        Parameters
        ----------
            i:
                Index of the mode. (starts from zero for the first mode)
            w:
                Represent the power of the displacement operator, d^w. Right
                now w should be only 0, 1, and -1.
        """

        if w == 0:
            return qt.qeye(self.m[i])

        d = np.zeros((self.m[i], self.m[i]))

        for k in range(self.m[i]):
            for j in range(self.m[i]):
                if j - 1 == k:
                    d[k, j] = 1
        d = qt.Qobj(d)

        if w < 0:
            return d

        elif w > 0:
            return d.dag()

    def alpha(self, i: Union[int, range], j: int) -> float:
        """Return the alpha, amount of displacement, for the bosonic
        displacement operator for junction i and mode j.

        Parameters
        ----------
            i:
                Index of the Junction. (starts from zero for the first mode)
            j:
               Index of the mode. (starts from zero for the first mode)
        """

        Z = np.sqrt(self.cInvTrans[j, j] / self.lTrans[j, j])

        coef = 2 * np.pi / unt.Phi0 * 1j

        return coef * np.sqrt(unt.hbar/2*Z) * self.wTrans[i, j]

    def _build_op_memory(self) -> None:
        """build the charge, flux, number, and cross multiplication of charge
        operators and store them in memory related to operators.
        """

        charge_ops: List[Qobj] = []
        flux_ops: List[Qobj] = []
        num_ops: List[Qobj] = []
        charge_by_charge_ops: List[List[Qobj]] = []

        for i in range(self.n):

            Q = []
            charges_row = []
            num = []
            flux = []
            for j in range(self.n):
                if i == j:
                    Q_iso = self._charge_op_isolated(j)
                    Q2 = Q + [Q_iso * Q_iso]
                    # append the rest with qeye.
                    Q2 += [qt.qeye(self.m[k]) for k in range(j+1, self.n)]
                    charges_row.append(self._squeeze_op(qt.tensor(*Q2)))

                    Q.append(Q_iso)
                    num.append(self._num_op_isolated(j))
                    flux.append(self._flux_op_isolated(j))
                else:
                    if j > i:
                        QQ = Q + [self._charge_op_isolated(j)]
                        # append the rest with qeye.
                        QQ += [qt.qeye(self.m[k]) for k in range(j+1, self.n)]
                        charges_row.append(self._squeeze_op(qt.tensor(*QQ)))

                    Q.append(qt.qeye(self.m[j]))
                    num.append(qt.qeye(self.m[j]))
                    flux.append(qt.qeye(self.m[j]))

            charge_ops.append(self._squeeze_op(qt.tensor(*Q)))
            num_ops.append(self._squeeze_op(qt.tensor(*num)))
            flux_ops.append(self._squeeze_op(qt.tensor(*flux)))
            charge_by_charge_ops.append(charges_row)

        self._memory_ops["Q"] = charge_ops
        self._memory_ops["QQ"] = charge_by_charge_ops
        self._memory_ops["phi"] = flux_ops
        self._memory_ops["N"] = num_ops

    def _build_exp_ops(self) -> None:
        """Build exponential operators needed to construct cosine potential of
        the Josephson Junctions and store them in memory related to operators.
        Note that cosine of JJs can be written as summation of two
        exponential terms,cos(x)=(exp(ix)+exp(-ix))/2. This function builds
        the quantum operators for only one exponential terms.
        """

        # list of exp operators
        exp_ops = []
        # list of square root of exp operators
        root_exp_ops = []

        # number of Josephson Junctions
        nJ = self.wTrans.shape[0]

        for i in range(nJ):

            # list of isolated exp operators
            exp = []
            # list of isolated square root of exp operators
            exp_h = []

            # tensor multiplication of displacement operator for JJ Hamiltonian
            for j in range(self.n):

                if self._is_charge_mode(j):
                    exp.append(self._d_op_isolated(j, self.wTrans[i, j]))
                    exp_h.append(qt.qeye(self.m[j]))
                else:
                    exp.append(qt.displace(self.m[j], self.alpha(i, j)))
                    exp_h.append(qt.displace(self.m[j], self.alpha(i, j)/2))

            exp_ops.append(self._squeeze_op(qt.tensor(*exp)))
            root_exp_ops.append(self._squeeze_op(qt.tensor(*exp_h)))

        self._memory_ops["exp"] = exp_ops
        self._memory_ops["root_exp"] = root_exp_ops

    def _get_LC_hamil(self) -> Qobj:
        """
        get the LC part of the Hamiltonian
        outputs:
            -- HLC: LC part of the Hamiltonian (qutip Object)
        """

        LC_hamil = qt.Qobj()

        for i in range(self.n):
            # we write j in this form because of "_memory_ops["QQ"]" shape
            for j in range(self.n - i):
                if j == 0:
                    if self._is_charge_mode(i):
                        LC_hamil += (0.5 * self.cInvTrans[i, i]
                                     * self._memory_ops["QQ"][i][j])
                    else:
                        LC_hamil += self.omega[i] * self._memory_ops["N"][i]

                elif j > 0:
                    if self.cInvTrans[i, i + j] != 0:
                        LC_hamil += (self.cInvTrans[i, i + j]
                                     * self._memory_ops["QQ"][i][j])

        return LC_hamil

    def _get_external_flux_at_element(self, B_idx: int) -> float:
        """
        Return the external flux at an inductive element.

        Parameters
        ----------
            B_idx:
                An integer point to each row of B matrix (external flux
                distribution of that element)
        """
        phi_ext = 0.0
        for i, loop in enumerate(self.loops):
            phi_ext += loop.value() * self.B[B_idx, i]

        return phi_ext

    def _get_inductive_hamil(self) -> Qobj:

        H = qt.Qobj()

        for edge, el, B_idx in self.elem_keys[Inductor]:
            # phi = 0
            # if B_idx is not None:
            phi = self._get_external_flux_at_element(B_idx)

            # summation of the 1 over inductor values.
            x = 1 / el.get_value()
            op = self.coupling_op("inductive", edge)
            H += x * phi * (unt.Phi0 / 2 / np.pi) * op / np.sqrt(unt.hbar)

            # save the operators for loss calculation
            self._memory_ops["ind_hamil"][(el, B_idx)] = op

        for _, el, B_idx, W_idx in self.elem_keys[Junction]:
            # phi = 0
            # if B_idx is not None:
            phi = self._get_external_flux_at_element(B_idx)

            EJ = sqf.numpy(el.get_value())

            exp = np.exp(1j * phi) * self._memory_ops["exp"][W_idx]
            root_exp = np.exp(1j * phi / 2) * self._memory_ops["root_exp"][
                W_idx]

            cos = (exp + exp.dag()) / 2
            sin = (exp - exp.dag()) / 2j
            sin_half = (root_exp - root_exp.dag()) / 2j

            self._memory_ops["cos"][el, B_idx] = self._squeeze_op(cos)
            self._memory_ops["sin"][el, B_idx] = self._squeeze_op(sin)
            self._memory_ops["sin_half"][el, B_idx] = self._squeeze_op(sin_half)

            H += -EJ * cos

        return H

    def charge_op(self, mode: int, basis: str = 'FC') -> Qobj:
        """Return charge operator for specific mode in the Fock/Charge basis or
        the eigenbasis.

        Parameters
        ----------
            mode:
                Integer that specifies the mode number.
            basis:
                String that specifies the basis. It can be either ``"FC"``
                for original Fock/Charge basis or ``"eig"`` for eigenbasis.
        """

        error1 = "Please specify the truncation number for each mode."
        assert len(self.m) != 0, error1

        # charge operator in Fock/Charge basis
        Q_FC = self._memory_ops["Q"][mode-1]

        if basis == "FC":

            return Q_FC

        elif basis == "eig":

            # number of eigenvalues
            n_eig = len(self.efreqs)

            Q_eig = np.zeros((n_eig, n_eig), dtype=complex)

            for i in range(n_eig):
                for j in range(n_eig):
                    Q_eig[i, j] = (self._evecs[i].dag()
                                   * Q_FC * self._evecs[j]).data[0, 0]

            return qt.Qobj(Q_eig)

    def diag_np(self, n_eig: int) -> Tuple[Union[ndarray, Tensor], List[Union[Qobj, Tensor]]]:
        error1 = "Please specify the truncation number for each mode."
        assert len(self.m) != 0, error1
        error2 = "n_eig (number of eigenvalues) should be an integer."
        assert isinstance(n_eig, int), error2

        H = self.hamiltonian()

        # get the data out of qutip variable and use sparse scipy eigen
        # solver which is faster.
        efreqs, evecs = scipy.sparse.linalg.eigs(H.data, n_eig, which='SR')
        # the output of eigen solver is not sorted
        efreqs_sorted = np.sort(efreqs.real)

        sort_arg = np.argsort(efreqs)
        if isinstance(sort_arg, int):
            sort_arg = [sort_arg]

        evecs_sorted = [
            qt.Qobj(evecs[:, ind], dims=[self.ms, len(self.ms) * [1]])
            for ind in sort_arg
        ]

        # store the eigenvalues and eigenvectors of the circuit Hamiltonian
        self._efreqs = efreqs_sorted
        self._evecs = evecs_sorted

        return efreqs_sorted / (2 * np.pi * unt.get_unit_freq()), evecs_sorted

    def diag_torch(self, n_eig: int) -> Tuple[Tensor, Tensor, Tensor]:
        print("diag Torch")
        tensor_list, EigenvalueSolver, EigenvectorSolver = sqf.eigencircuit(self, num_eigen = n_eig)
        eigenvalues = EigenvalueSolver.apply(tensor_list)
        eigenvectors = EigenvectorSolver.apply(tensor_list)
        self._efreqs = eigenvalues
        self._evecs = eigenvectors

        return tensor_list, eigenvalues / (2 * np.pi * unt.get_unit_freq()), eigenvectors

    def diag(self, n_eig: int) -> Tuple[Union[ndarray, Tensor], List[Union[Qobj, Tensor]]]:
        """
        Diagonalize the Hamiltonian of the circuit and return the
        eigenfrequencies and eigenvectors of the circuit up to specified
        number of eigenvalues.

        Parameters
        ----------
            n_eig:
                Number of eigenvalues to output. The lower ``n_eig``, the
                faster ``SQcircuit`` finds the eigenvalues.
        Returns
        ----------
            efreq:
                ndarray of eigenfrequencies in frequency unit of SQcircuit
                (gigahertz by default)
            evecs:
                List of eigenvectors in qutip.Qobj or Tensor format, depending
                on optimization mode.
        """
        if get_optim_mode():
            return self.diag_torch(n_eig)
        else:
            return self.diag_np(n_eig)

    ###########################################################################
    # Methods that calculate circuit properties
    ###########################################################################

    def coord_transform(self, var_type: str) -> ndarray:
        """
        Return the transformation of the coordinates as ndarray for each type
        of variables, either charge or flux.

        Parameters
        ----------
            var_type:
                The type of the variables that can be either ``"charge"`` or
                ``"flux"``.
        """
        if var_type == "charge" or var_type == "Charge":
            return np.linalg.inv(self.R)
        elif var_type == "flux" or var_type == "Flux":
            return np.linalg.inv(self.S)
        else:
            raise ValueError("The input must be either \"charge\" or \"flux\".")

    def hamiltonian(self) -> Qobj:
        """
        Returns the transformed hamiltonian of the circuit as
        qutip.Qobj format.
        """
        error = "Please specify the truncation number for each mode."
        assert len(self.m) != 0, error

        Hind = self._get_inductive_hamil()

        H = Hind + self._LC_hamil

        return H

    def _tensor_to_modes(self, tensorIndex: int) -> List[int]:
        """
        decomposes the tensor product space index to each mode indices. For
        example index 5 of the tensor product space can be decomposed to [1,
        0,1] modes if the truncation number for each mode is 2.
        inputs:
            -- tensorIndex: Index of tensor product space
        outputs:
            -- indList: a list of mode indices (self.n)
        """

        # i-th mP element is the multiplication of the self.m elements until
        # its i-th element
        mP = []
        for i in range(self.n - 1):
            if i == 0:
                mP.append(self.m[-1])
            else:
                mP = [mP[0] * self.m[-1 - i]] + mP

        indList = []
        indexP = tensorIndex
        for i in range(self.n):
            if i == self.n - 1:
                indList.append(indexP)
                continue
            indList.append(int(indexP / mP[i]))
            indexP = indexP % mP[i]

        return indList

    def eig_phase_coord(self, k: int, grid: Sequence[ndarray]) -> ndarray:
        """
        Return the phase coordinate representations of the eigenvectors as
        ndarray.

        Parameters
        ----------
            k:
                The eigenvector index. For example, we set it to 0 for the
                ground state and 1 for the first excited state.
            grid:
                A list that contains the range of values of phase φ for which
                we want to evaluate the wavefunction.
        """

        assert isinstance(k, int), ("The k (index of eigenstate) should be "
                                    "an integer.")

        phi_list = [*np.meshgrid(*grid, indexing='ij')]

        # The total dimension of the circuit Hilbert Space
        netDimension = np.prod(self.m)

        state = 0

        for i in range(netDimension):

            # decomposes the tensor product space index (i) to each mode
            # indices as a list
            indList = self._tensor_to_modes(i)

            term = self._evecs[k][i][0, 0]

            for mode in range(self.n):

                # mode number related to that node
                n = indList[mode]

                # For charge basis
                if self._is_charge_mode(mode):
                    term *= 1 / np.sqrt(2 * np.pi) * np.exp(
                        1j * phi_list[mode] * n)
                # For harmonic basis
                else:
                    x0 = np.sqrt(unt.hbar * np.sqrt(
                        self.cInvTrans[mode, mode] / self.lTrans[mode, mode]))

                    coef = 1 / np.sqrt(np.sqrt(np.pi) * (2 ** n) *
                                       scipy.special.factorial(
                                           n) * x0 / unt.Phi0)

                    term *= coef * np.exp(
                        -(phi_list[mode]*unt.Phi0/x0)**2/2) * \
                            eval_hermite(n, phi_list[mode] * unt.Phi0 / x0)

            state += term

        state = np.squeeze(state)

        # transposing the first two modes
        if len(state.shape) > 1:
            indModes = list(range(len(state.shape)))
            indModes[0] = 1
            indModes[1] = 0
            state = state.transpose(*indModes)

        return state

    def coupling_op(
            self,
            ctype: str,
            nodes: Tuple[int, int]
    ) -> Qobj:
        """
        Return the capacitive or inductive coupling operator related to the
        specified nodes. The output has the `qutip.Qobj` format.
        Parameters
        ----------
            ctype:
                Coupling type which is either ``"capacitive"`` or
                ``"inductive"``.
            nodes:
                A tuple of circuit nodes to which we want to couple.
        """
        error1 = ("The coupling type must be either \"capacitive\" or "
                  "\"inductive\"")
        assert ctype in ["capacitive", "inductive"], error1
        error2 = "Nodes must be a tuple of int"
        assert isinstance(nodes, tuple) or isinstance(nodes, list), error2

        op = sqf.init_op(size = self._memory_ops["Q"][0].shape)

        node1 = nodes[0]
        node2 = nodes[1]

        # for the case that we have ground in the edge
        if 0 in nodes:
            node = node1 + node2
            if ctype == "capacitive":
                # K = np.linalg.inv(self.getMatC()) @ self.R
                K = sqf.mat_mul(sqf.mat_inv(self.C), self.R)
                for i in range(self.n):
                    op += K[node - 1, i] * sqf.cast(self._memory_ops["Q"][i])
            if ctype == "inductive":
                K = self.S
                for i in range(self.n):
                    op += K[node - 1, i] * sqf.cast(self._memory_ops["phi"][i])

        else:
            if ctype == "capacitive":
                # K = np.linalg.inv(self.getMatC()) @ self.R
                K = sqf.mat_mul(sqf.mat_inv(self.C), self.R)
                for i in range(self.n):
                    op += (K[node2 - 1, i] - K[node1 - 1, i]) * \
                          sqf.cast(self._memory_ops["Q"][i])
            if ctype == "inductive":
                K = self.S
                for i in range(self.n):
                    op += ((K[node1 - 1, i] - K[node2 - 1, i])
                           * sqf.cast(self._memory_ops["phi"][i]))

        return self._squeeze_op(op)

    def matrix_elements(
            self,
            ctype: str,
            nodes: Tuple[int, int],
            states: Tuple[int, int],
    ) -> float:
        """
        Return the matrix element of two eigenstates for either capacitive
        or inductive coupling.

        Parameters
        ----------
            ctype:
                Coupling type which is either ``"capacitive"`` or
                ``"inductive"``.
            nodes:
                A tuple of circuit nodes to which we want to couple.
            states:
                A tuple of indices of eigenstates for which we want to
                calculate the matrix element.
        """

        state1 = self._evecs[states[0]]
        state2 = self._evecs[states[1]]

        # get the coupling operator
        op = self.coupling_op(ctype, nodes)

        # TODO: Check operator format/dtype, compare to using states from numpy solver directly
        return sqf.unwrap(sqf.mat_mul(sqf.mat_mul(sqf.dag(state1), op), state2))

    @staticmethod
    def _dephasing(A: float, partial_omega: float) -> float:
        """
        calculate dephasing rate.

        Parameters
        ----------
            A:
                Noise Amplitude
            partial_omega:
                The derivatives of angular frequency with respect to the
                noisy parameter
        """

        return (np.abs(partial_omega * A)
                * np.sqrt(2 * np.abs(np.log(ENV["omega_low"] * ENV["t_exp"]))))

    def dec_rate(
            self,
            dec_type: str,
            states: Tuple[int, int],
            total: bool = True
    ) -> float:
        """ Return the decoherence rate in [1/s] between each two eigenstates
        for different types of depolarization and dephasing.

        Parameters
        ----------
            dec_type:
                decoherence type that can be: ``"capacitive"`` for capacitive
                loss; ``"inductive"`` for inductive loss; `"quasiparticle"` for
                quasiparticle loss; ``"charge"`` for charge noise, ``"flux"``
                for flux noise; and ``"cc"`` for critical current noise.
            states:
                A tuple of eigenstate indices, for which we want to
                calculate the decoherence rate. For example, for ``states=(0,
                1)``, we calculate the decoherence rate between the ground
                state and the first excited state.
            total:
                if False return a decoherence rate associated with a
                transition from state m to state n for ``states=(m, n)``. if
                True return a decoherence rate associated with both m to n
                and n to m transitions.

        """

        omega1 = self._efreqs[states[0]]
        omega2 = self._efreqs[states[1]]

        state1 = self._evecs[states[0]]
        state2 = self._evecs[states[1]]

        omega = sqf.abs(omega2 - omega1)

        decay = 0

        # prevent the exponential overflow(exp(709) is the biggest number
        # that numpy can calculate
        if unt.hbar * omega / (unt.k_B * ENV["T"]) > 709:
            down = 2
            up = 0
        else:
            alpha = unt.hbar * omega / (unt.k_B * ENV["T"])
            down = (1 + 1 / sqf.tanh(alpha / 2))
            up = down * sqf.exp(-alpha)

        # for temperature dependent loss
        if not total:
            if states[0] > states[1]:
                tempS = down
            else:
                tempS = up
        else:
            tempS = down + up

        if dec_type == "capacitive":
            for edge in self.elements.keys():
                for el in self.elements[edge]:
                    if isinstance(el, Capacitor):
                        cap = el
                    else:
                        cap = el.cap
                    if cap.Q:
                        decay += tempS * cap.get_value() / cap.Q(omega) * sqf.abs(
                            self.matrix_elements(
                                "capacitive", edge, states)) ** 2

        if dec_type == "inductive":
            for el, _ in self._memory_ops["ind_hamil"]:
                op = self._memory_ops["ind_hamil"][(el, _)]
                x = 1 / el.get_value()
                if el.Q:
                    decay += tempS / el.Q(omega, ENV["T"]) * x * sqf.abs(
                        (state1.dag() * op * state2).data[0, 0]) ** 2

        if dec_type == "quasiparticle":
            for el, _ in self._memory_ops['sin_half']:
                op = self._memory_ops['sin_half'][(el, _)]
                decay += tempS * el.Y(omega, ENV["T"]) * omega * el.get_value() \
                         * unt.hbar * sqf.abs(
                    (state1.dag() * op * state2).data[0, 0]) ** 2

        elif dec_type == "charge":
            # first derivative of the Hamiltonian with respect to charge noise
            op = qt.Qobj()
            for i in range(self.n):
                if self._is_charge_mode(i):
                    for j in range(self.n):
                        op += (self.cInvTrans[i, j] * self._memory_ops["Q"][j]
                               / sqf.sqrt(unt.hbar))
                    partial_omega = sqf.abs((state2.dag() * op * state2 -
                                             state1.dag() * op * state1).data[0, 0])
                    A = (self.charge_islands[i].A * 2 * unt.e)
                    decay += self._dephasing(A, partial_omega)

        elif dec_type == "cc":
            for el, B_idx in self._memory_ops['cos']:
                partial_omega = self._get_partial_omega_mn(el, states=states,
                                                           _B_idx=B_idx)
                A = el.A * el.get_value()
                decay += self._dephasing(A, partial_omega)

        elif dec_type == "flux":
            for loop in self.loops:
                partial_omega = self._get_partial_omega_mn(loop, states=states)
                A = loop.A
                decay += self._dephasing(A, partial_omega)

        return decay

    def _get_quadratic_Q(self, A: ndarray) -> Qobj:
        """Return quadratic form of 1/2 * Q^T * A * Q

        Parameters
        ----------
            A:
                ndarray matrix that specifies the coefficient for
                quadratic expression.
        """

        op = qt.Qobj()

        for i in range(self.n):
            for j in range(self.n-i):
                if j == 0:
                    op += 0.5 * A[i, i+j] * self._memory_ops["QQ"][i][j]
                elif j > 0:
                    op += A[i, i+j] * self._memory_ops["QQ"][i][j]

        return op

    def _get_quadratic_phi(self, A: ndarray) -> Qobj:
        """Get quadratic form of 1/2 * phi^T * A * phi

        Parameters
        ----------
            A:
                ndarray matrix that specifies the coefficient for
                quadratic expression.
        """

        op = qt.Qobj()

        # number of harmonic modes
        n_H = len(self.omega != 0)

        for i in range(n_H):
            for j in range(n_H):
                phi_i = self._memory_ops["phi"][i].copy()
                phi_j = self._memory_ops["phi"][j].copy()
                if i == j:
                    op += 0.5 * A[i, i] * phi_i**2
                elif j > i:
                    op += A[i, j] * phi_i * phi_j

        return op

    def _get_partial_H(
            self,
            el: Union[Capacitor, Inductor, Junction, Loop],
            _B_idx: Optional[int] = None,
    ) -> Qobj:
        """
        return the gradient of the Hamiltonian with respect to elements or
        loop as ``qutip.Qobj`` format.
        Parameters
        ----------
            el:
                Element of a circuit that can be either ``Capacitor``,
                ``Inductor``, ``Junction``, or ``Loop``.
            _B_idx:
                Optional integer point to each row of B matrix (external flux
                distribution of that element). This uses to specify that
                gradient is calculated based on which JJ of the circuit
                specifically (we use this option for critical current noise
                calculation)
        """

        partial_H = qt.Qobj()

        if isinstance(el, Capacitor):

<<<<<<< HEAD
            cInv = np.linalg.inv(sqf.numpy(self.C))
            A = -self.R.T @ cInv @ self.partial_C[el] @ cInv @ self.R
=======
            cInv = np.linalg.inv(self.C)
            A = -self.R.T @ cInv @ self.partial_mats[el] @ cInv @ self.R
>>>>>>> e8ab10a1
            partial_H += self._get_quadratic_Q(A)

        elif isinstance(el, Inductor):

            A = -self.S.T @ self.partial_mats[el]  @ self.S
            partial_H += self._get_quadratic_phi(A)

            for edge, el_ind, B_idx in self.elem_keys[Inductor]:
                if el == el_ind:

                    phi = self._get_external_flux_at_element(B_idx)

                    partial_H += -(self._memory_ops["ind_hamil"][(el, B_idx)]
                                   / sqf.numpy(el.get_value())**2 / np.sqrt(unt.hbar)
                                   * (unt.Phi0/2/np.pi) * phi)

        elif isinstance(el, Loop):

            loop_idx = self.loops.index(el)

            for edge, el_ind, B_idx in self.elem_keys[Inductor]:
                partial_H += (self.B[B_idx, loop_idx]
                              * self._memory_ops["ind_hamil"][(el_ind, B_idx)]
                              / sqf.numpy(el_ind.get_value()) * unt.Phi0 / np.sqrt(unt.hbar)
                              / 2 / np.pi)

<<<<<<< HEAD
            for edge, el_JJ, B_idx, W_idx in self.junction_keys:
                partial_H += (self.B[B_idx, loop_idx] * sqf.numpy(el_JJ.get_value())
=======
            for edge, el_JJ, B_idx, W_idx in self.elem_keys[Junction]:
                partial_H += (self.B[B_idx, loop_idx] * el_JJ.get_value()
>>>>>>> e8ab10a1
                              * self._memory_ops['sin'][(el_JJ, B_idx)])

        elif isinstance(el, Junction):

            for _, el_JJ, B_idx, W_idx in self.elem_keys[Junction]:

                if el == el_JJ and _B_idx is None:
                    partial_H += -self._memory_ops['cos'][(el, B_idx)]

                elif el == el_JJ and _B_idx == B_idx:
                    partial_H += -self._memory_ops['cos'][(el, B_idx)]

        return partial_H

    def get_partial_omega(
            self,
            el: Union[Capacitor, Inductor, Junction, Loop],
            m: int,
            subtract_ground: bool = True,
            _B_idx: Optional[int] = None,
    ) -> float:
        """Return the gradient of the eigen angular frequency with respect to
        elements or loop as ``qutip.Qobj`` format.

        Parameters
        ----------
            el:
                Element of a circuit that can be either ``Capacitor``,
                ``Inductor``, ``Junction``, or ``Loop``.
            m:
                Integer specifies the eigenvalue. for example ``m=0`` specifies
                the ground state and ``m=1`` specifies the first excited state.
            subtract_ground:
                If ``True``, it subtracts the ground state frequency from the
                desired frequency.
            _B_idx:
                Optional integer point to each row of B matrix (external flux
                distribution of that element). This uses to specify that
                gradient is calculated based on which JJ of the circuit
                specifically (we use this option for critical current noise
                calculation)

        """

        state_m = sqf.qutip(self._evecs[m])

        partial_H = self._get_partial_H(el, _B_idx)

        partial_omega_m = state_m.dag() * (partial_H*state_m)

        if subtract_ground:

            state_0 = sqf.qutip(self._evecs[0])

            partial_omega_0 = state_0.dag() * (partial_H * state_0)

            return (partial_omega_m - partial_omega_0).data[0, 0].real

        else:

            return partial_omega_m.data[0, 0].real

    def _get_partial_omega_mn(
            self,
            el: Union[Capacitor, Inductor, Junction, Loop],
            states: Tuple[int, int],
            _B_idx: Optional[int] = None,
    ) -> float:
        """Return the gradient of the eigen angular frequency with respect to
        elements or loop as ``qutip.Qobj`` format. Note that if
        ``states=(m, n)``, it returns ``partial_omega_m - partial_omega_n``.

        Parameters
        ----------
            el:
                Element of a circuit that can be either ``Capacitor``,
                ``Inductor``, ``Junction``, or ``Loop``.
            m:
                Integer specifies the eigenvalue. for example ``m=0`` specifies
                the ground state and ``m=1`` specifies the first excited state.
        """

        state_m = self._evecs[states[0]]
        state_n = self._evecs[states[1]]

        partial_H = self._get_partial_H(el, _B_idx)

        partial_omega_m = state_m.dag() * (partial_H*state_m)
        partial_omega_n = state_n.dag() * (partial_H*state_n)

        return (partial_omega_m - partial_omega_n).data[0, 0].real

    def get_partial_vec(self, el: Union[Element, Loop], m: int):
        """Return the gradient of the eigenvectors with respect to
        elements or loop as ``qutip.Qobj`` format.
        Parameters
        ----------
            el:
                Element of a circuit that can be either ``Capacitor``,
                ``Inductor``, ``Junction``, or ``Loop``.
            m:
                Integer specifies the eigenvalue. for example ``m=0`` specifies
                the ground state and ``m=1`` specifies the first excited state.
        """

        state_m = sqf.qutip(self._evecs[m])

        #     state_m = state_m*np.exp(-1j*np.angle(state_m[0,0]))

        n_eig = len(self._evecs)

        partial_H = self._get_partial_H(el)
        partial_state = qt.Qobj()

        for n in range(n_eig):

            if n == m:
                continue

            state_n = sqf.qutip(self._evecs[n])

            delta_omega = sqf.numpy(self._efreqs[m] - self._efreqs[n]).item()

            partial_state += (state_n.dag()
                              * (partial_H * state_m)) * state_n / delta_omega

        return partial_state

    def _update_H(self):
        """Update the circuit Hamiltonian to reflect changes made to the
        scalar values used for circuit elements (ex. C, L, J...)."""
        (self.C, self.L, self.W, self.B,
         self.partial_C, self.partial_L) = self._get_LCWB()
        self._transform_hamil()
        self._build_op_memory()
        self._LC_hamil = self._get_LC_hamil()
        self._build_exp_ops()

    def _update_element(
            self,
            element: Union[Capacitor, Inductor, Junction, Loop],
            value: float,
            unit: str,
            update_H: bool = True
    ) -> None:
        """Update a single circuit element with a given element value and unit.
        If the unit is `None` (not specified), the element's units will not be
        altered.
        Parameters
        ----------
            value:
                The scalar value to set for a given element, which can be the
                capacitance, inductance, Josephson energy, or loop flux.
            unit:
                The units corresponding to the input value, which must correspond
                to the type of element used.
        """
        if element.type not in [Capacitor, Inductor, Junction, Loop]:
            raise ValueError("Element type must be one of Capacitor, Inductor, Junction, or Loop.")
        element.set_value(value, unit)
        if update_H:
            self._update_H()

    def update_elements(self,
                        elements: List[Union[Capacitor, Inductor, Junction, Loop]],
                        values_units: List[Tuple[float, str]]):
        """Updates an input list of circuit elements with new scalar parameter
        values, using the units already specified for that element.
        Parameters
        ----------
            elements:
                List of circuit elements, which must be of the type ``Capacitor``,
                ``Inductor``, or ``Junction``.
            values_units:
                List of tuples (of the same length as ``elements``) for which
                the first tuple element is the value to update with, and the
                second is the unit corresponding to that value.
        """
        assert (len(elements) == len(values_units),
                'Length of elements and values/units arrays must match.')
        for idx in range(len(elements)):
            self._update_element(elements[idx],
                                 values_units[idx][0],
                                 values_units[idx][1],
                                 update_H=False)
        self._update_H()<|MERGE_RESOLUTION|>--- conflicted
+++ resolved
@@ -32,11 +32,7 @@
 from SQcircuit.texts import is_notebook, HamilTxt
 from SQcircuit.noise import ENV
 from SQcircuit.settings import ACC, get_optim_mode
-<<<<<<< HEAD
-import SQcircuit.functions as sqf
-=======
 from SQcircuit.logs import raise_optim_error_if_needed
->>>>>>> e8ab10a1
 
 
 class CircuitEdge:
@@ -321,12 +317,7 @@
         # initialize the transformation matrices for charge and flux operators.
         self.R, self.S = np.eye(self.n), np.eye(self.n)
 
-<<<<<<< HEAD
-        # initialize transformed susceptance, inverse capacitance, and W matrix.
-        self.cInvTrans, self.lTrans, self.wTrans = (np.linalg.inv(sqf.numpy(self.C)),
-                                                    sqf.numpy(self.L).copy(),
-                                                    self.W.copy())
-=======
+
         # initialize transformed susceptance, inverse capacitance,
         # and W matrices.
         self.cInvTrans, self.lTrans, self.wTrans = (
@@ -334,7 +325,6 @@
             sqf.numpy(self.L).copy(),
             self.W.copy()
         )
->>>>>>> e8ab10a1
 
         # natural angular frequencies of the circuit for each mode as a numpy
         # array (zero for charge modes)
@@ -405,12 +395,7 @@
 
     @property
     def parameters(self):
-
-<<<<<<< HEAD
-    def _edge_matrix_rep(self, edge: Tuple[int, int]) -> Union[ndarray, Tensor]:
-=======
         raise_optim_error_if_needed()
->>>>>>> e8ab10a1
 
         return list(self._parameters.values())
 
@@ -418,12 +403,8 @@
         """Add elements with ``requires_grad=True`` to parameters.
         """
 
-<<<<<<< HEAD
-        A = sqf.zeros((self.n, self.n))
-=======
         if el.requires_grad:
             self._parameters[el] = el.get_value()
->>>>>>> e8ab10a1
 
     def add_loop(self, loop: Loop) -> None:
         """Add loop to the circuit loops.
@@ -473,80 +454,11 @@
                 c_edge_mat
             )
 
-<<<<<<< HEAD
-                    if el in partial_cMats:
-                        partial_cMats[el] += sqf.numpy(edge_mat)
-                    else:
-                        partial_cMats[el] = sqf.numpy(edge_mat)
-
-                elif isinstance(el, Inductor):
-                    # if el.loops:
-                    self.inductor_keys.append((edge, el, B_idx))
-                    # else:
-                    #     self.inductor_keys.append((edge, el, None))
-                    edge_inds.append(el)
-                    # capacitor of inductor
-                    edge_caps.append(el.cap)
-
-                    for loop in el.loops:
-                        self.add_loop(loop)
-                        loop.add_index(B_idx)
-                        loop.addK1(edge_w)
-
-                    B_idx += 1
-                    K1.append(edge_w)
-
-                    if self.flux_dist == 'all':
-                        cEd.append(el.cap.get_value())
-                    elif self.flux_dist == "junctions":
-                        cEd.append(VeryLargeCap().get_value())
-                    elif self.flux_dist == "inductors":
-                        cEd.append(VerySmallCap().get_value())
-
-                    if el in partial_lMats:
-                        partial_lMats[el] += sqf.numpy(edge_mat / el.get_value()**2)
-                    else:
-                        partial_lMats[el] = sqf.numpy(edge_mat / el.get_value()**2)
-
-                elif isinstance(el, Junction):
-                    # if el.loops:
-                    self.junction_keys.append((edge, el, B_idx, W_idx))
-                    # else:
-                    #     self.junction_keys.append((edge, el, None, W_idx))
-                    edge_JJs.append(el)
-                    # capacitor of JJ
-                    edge_caps.append(el.cap)
-
-                    for loop in el.loops:
-                        self.add_loop(loop)
-                        loop.add_index(B_idx)
-                        loop.addK1(edge_w)
-
-                    B_idx += 1
-                    K1.append(edge_w)
-
-                    if self.flux_dist == 'all':
-                        cEd.append(el.cap.get_value())
-                    elif self.flux_dist == "junctions":
-                        cEd.append(VerySmallCap().get_value())
-                    elif self.flux_dist == "inductors":
-                        cEd.append(VeryLargeCap().get_value())
-
-            if len(edge_inds) == 0 and len(edge_JJs) != 0:
-                countJJnoInd += 1
-
-            # summation of the capacitor values.
-            cap = sum(list(map(lambda c: c.get_value(), edge_caps)))
-
-            # summation of the one over inductor values.
-            x = sqf.sum(1 / sqf.array(list(map(lambda l: l.get_value(), edge_inds))))
-=======
             if circ_edge.is_JJ_without_ind():
                 countJJnoInd += 1
 
             cMat += sqf.array(circ_edge.get_eff_cap_value()) * sqf.array(
                 circ_edge.mat_rep)
->>>>>>> e8ab10a1
 
             lMat += sqf.array(circ_edge.get_eff_ind_value()) * sqf.array(
                 circ_edge.mat_rep)
@@ -566,11 +478,7 @@
             if K1.shape[0] == K1.shape[1]:
                 K1 = K1[:, 0:-1]
 
-<<<<<<< HEAD
-            X = K1.T @ np.diag(sqf.numpy(cEd))
-=======
-            X = K1.T @ np.diag(c_edge_mat)
->>>>>>> e8ab10a1
+            X = K1.T @ np.diag(sqf.numpy(c_edge_mat))
             for loop in self.loops:
                 p = np.zeros((1, B_idx))
                 p[0, loop.indices] = loop.getP()
@@ -630,18 +538,9 @@
         simultaneously diagonalizes the capacitance and susceptance matrices.
         """
 
-<<<<<<< HEAD
-        C = sqf.numpy(self.C)
-        L = sqf.numpy(self.L)
-
-        cMatRoot = sqrtm(C)
-        cMatRootInv = np.linalg.inv(cMatRoot)
-        lMatRoot = sqrtm(L)
-=======
         cMatRoot = sqrtm(sqf.numpy(self.C))
         cMatRootInv = np.linalg.inv(cMatRoot)
         lMatRoot = sqrtm(sqf.numpy(self.L))
->>>>>>> e8ab10a1
 
         V, D, U = np.linalg.svd(lMatRoot @ cMatRootInv)
 
@@ -651,11 +550,8 @@
             singLoc = list(range(0, self.n))
         else:
             # find the number of singularity in the circuit
-<<<<<<< HEAD
-            lEig, _ = np.linalg.eig(L)
-=======
+
             lEig, _ = np.linalg.eig(sqf.numpy(self.L))
->>>>>>> e8ab10a1
             numSing = len(lEig[lEig / np.max(lEig) < ACC["sing_mode_detect"]])
             singLoc = list(range(self.n - numSing, self.n))
             D[singLoc] = np.max(D)
@@ -1982,14 +1878,8 @@
         partial_H = qt.Qobj()
 
         if isinstance(el, Capacitor):
-
-<<<<<<< HEAD
             cInv = np.linalg.inv(sqf.numpy(self.C))
-            A = -self.R.T @ cInv @ self.partial_C[el] @ cInv @ self.R
-=======
-            cInv = np.linalg.inv(self.C)
             A = -self.R.T @ cInv @ self.partial_mats[el] @ cInv @ self.R
->>>>>>> e8ab10a1
             partial_H += self._get_quadratic_Q(A)
 
         elif isinstance(el, Inductor):
@@ -2016,13 +1906,8 @@
                               / sqf.numpy(el_ind.get_value()) * unt.Phi0 / np.sqrt(unt.hbar)
                               / 2 / np.pi)
 
-<<<<<<< HEAD
-            for edge, el_JJ, B_idx, W_idx in self.junction_keys:
+            for edge, el_JJ, B_idx, W_idx in self.elem_keys[Junction]:
                 partial_H += (self.B[B_idx, loop_idx] * sqf.numpy(el_JJ.get_value())
-=======
-            for edge, el_JJ, B_idx, W_idx in self.elem_keys[Junction]:
-                partial_H += (self.B[B_idx, loop_idx] * el_JJ.get_value()
->>>>>>> e8ab10a1
                               * self._memory_ops['sin'][(el_JJ, B_idx)])
 
         elif isinstance(el, Junction):
