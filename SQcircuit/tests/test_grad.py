--- conflicted
+++ resolved
@@ -18,16 +18,6 @@
 tolerance = 2e-2
 
 all_units = unt.farad_list | unt.freq_list | unt.henry_list
-
-<<<<<<< HEAD
-=======
-
-def update_circuit(circuit):
-    circuit._update_H()
-    circuit.set_trunc_nums([trunc_num, ])
-    circuit.diag(eigen_count)
-    return circuit
->>>>>>> 80248a7c
 
 
 def max_ratio(a, b):
@@ -106,17 +96,15 @@
 def first_eigendifference_numpy(circuit):
     return circuit._efreqs[1] - circuit._efreqs[0]
 
-<<<<<<< HEAD
+
 def first_eigendifference_torch(circuit):
     eigenvals, _ = circuit.diag(eigen_count)
     return (eigenvals[1] - eigenvals[0]) * 2 * np.pi * 1e9
 
+
 def test_omega_transmon():
     """Verify gradient of first eigendifference omega_1-omega_0 in transmon circuit with linearized value."""
-=======
-
-def test_omega():
->>>>>>> 80248a7c
+
     cap_value, ind_value, Q = 7.746, 12, 1e6
     cap_unit, ind_unit = 'pF', 'GHz'
     # Create numpy circuit
@@ -134,15 +122,6 @@
     circuit_torch = Circuit({(0, 1): [C_torch, J_torch]})
     circuit_torch.set_trunc_nums([trunc_num, ])
 
-<<<<<<< HEAD
-=======
-    def first_eigendifference_numpy(circuit):
-        return circuit._efreqs[1] - circuit._efreqs[0]
-
-    def first_eigendifference_torch(circuit):
-        eigenvals, _ = circuit.diag(eigen_count)
-        return (eigenvals[1] - eigenvals[0]) * 2 * np.pi * 1e9
->>>>>>> 80248a7c
     function_grad_test(circuit_numpy,
                        first_eigendifference_numpy,
                        circuit_torch,
@@ -150,13 +129,10 @@
     set_optim_mode(False)
 
 
-<<<<<<< HEAD
 def test_T1_transmon():
     """Compare gradient of T1 decoherence due to capacitive, inductive, and quasiparticle
      noise in transmon circuit with linearized value."""
-=======
-def test_T1():
->>>>>>> 80248a7c
+
     cap_value, ind_value, Q = 7.746, 5, 1e6
     cap_unit, ind_unit = 'fF', 'GHz'
     # Create numpy circuit
